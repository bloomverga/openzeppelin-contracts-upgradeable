const { balance, constants, ether, expectEvent, expectRevert } = require('openzeppelin-test-helpers');
const { ZERO_ADDRESS } = constants;

<<<<<<< HEAD
const RefundEscrow = artifacts.require('RefundEscrowMock');
=======
const { expect } = require('chai');

const RefundEscrow = artifacts.require('RefundEscrow');
>>>>>>> cdf655f7

contract('RefundEscrow', function ([_, primary, beneficiary, refundee1, refundee2]) {
  const amount = ether('54');
  const refundees = [refundee1, refundee2];

  it('requires a non-null beneficiary', async function () {
    await expectRevert(
      RefundEscrow.new(ZERO_ADDRESS, { from: primary }), 'RefundEscrow: beneficiary is the zero address'
    );
  });

  context('once deployed', function () {
    beforeEach(async function () {
      this.escrow = await RefundEscrow.new(beneficiary, { from: primary });
    });

    context('active state', function () {
      it('has beneficiary and state', async function () {
        expect(await this.escrow.beneficiary()).to.equal(beneficiary);
        expect(await this.escrow.state()).to.be.bignumber.equal('0');
      });

      it('accepts deposits', async function () {
        await this.escrow.deposit(refundee1, { from: primary, value: amount });

        expect(await this.escrow.depositsOf(refundee1)).to.be.bignumber.equal(amount);
      });

      it('does not refund refundees', async function () {
        await this.escrow.deposit(refundee1, { from: primary, value: amount });
        await expectRevert(this.escrow.withdraw(refundee1),
          'ConditionalEscrow: payee is not allowed to withdraw'
        );
      });

      it('does not allow beneficiary withdrawal', async function () {
        await this.escrow.deposit(refundee1, { from: primary, value: amount });
        await expectRevert(this.escrow.beneficiaryWithdraw(),
          'RefundEscrow: beneficiary can only withdraw while closed'
        );
      });
    });

    it('only the primary account can enter closed state', async function () {
      await expectRevert(this.escrow.close({ from: beneficiary }),
        'Secondary: caller is not the primary account'
      );

      const { logs } = await this.escrow.close({ from: primary });
      expectEvent.inLogs(logs, 'RefundsClosed');
    });

    context('closed state', function () {
      beforeEach(async function () {
        await Promise.all(refundees.map(refundee => this.escrow.deposit(refundee, { from: primary, value: amount })));

        await this.escrow.close({ from: primary });
      });

      it('rejects deposits', async function () {
        await expectRevert(this.escrow.deposit(refundee1, { from: primary, value: amount }),
          'RefundEscrow: can only deposit while active'
        );
      });

      it('does not refund refundees', async function () {
        await expectRevert(this.escrow.withdraw(refundee1),
          'ConditionalEscrow: payee is not allowed to withdraw'
        );
      });

      it('allows beneficiary withdrawal', async function () {
        const balanceTracker = await balance.tracker(beneficiary);
        await this.escrow.beneficiaryWithdraw();
        expect(await balanceTracker.delta()).to.be.bignumber.equal(amount.muln(refundees.length));
      });

      it('prevents entering the refund state', async function () {
        await expectRevert(this.escrow.enableRefunds({ from: primary }),
          'RefundEscrow: can only enable refunds while active'
        );
      });

      it('prevents re-entering the closed state', async function () {
        await expectRevert(this.escrow.close({ from: primary }),
          'RefundEscrow: can only close while active'
        );
      });
    });

    it('only the primary account can enter refund state', async function () {
      await expectRevert(this.escrow.enableRefunds({ from: beneficiary }),
        'Secondary: caller is not the primary account'
      );

      const { logs } = await this.escrow.enableRefunds({ from: primary });
      expectEvent.inLogs(logs, 'RefundsEnabled');
    });

    context('refund state', function () {
      beforeEach(async function () {
        await Promise.all(refundees.map(refundee => this.escrow.deposit(refundee, { from: primary, value: amount })));

        await this.escrow.enableRefunds({ from: primary });
      });

      it('rejects deposits', async function () {
        await expectRevert(this.escrow.deposit(refundee1, { from: primary, value: amount }),
          'RefundEscrow: can only deposit while active'
        );
      });

      it('refunds refundees', async function () {
        for (const refundee of [refundee1, refundee2]) {
          const balanceTracker = await balance.tracker(refundee);
          await this.escrow.withdraw(refundee, { from: primary });
          expect(await balanceTracker.delta()).to.be.bignumber.equal(amount);
        }
      });

      it('does not allow beneficiary withdrawal', async function () {
        await expectRevert(this.escrow.beneficiaryWithdraw(),
          'RefundEscrow: beneficiary can only withdraw while closed'
        );
      });

      it('prevents entering the closed state', async function () {
        await expectRevert(this.escrow.close({ from: primary }),
          'RefundEscrow: can only close while active'
        );
      });

      it('prevents re-entering the refund state', async function () {
        await expectRevert(this.escrow.enableRefunds({ from: primary }),
          'RefundEscrow: can only enable refunds while active'
        );
      });
    });
  });
});<|MERGE_RESOLUTION|>--- conflicted
+++ resolved
@@ -1,13 +1,9 @@
 const { balance, constants, ether, expectEvent, expectRevert } = require('openzeppelin-test-helpers');
 const { ZERO_ADDRESS } = constants;
 
-<<<<<<< HEAD
-const RefundEscrow = artifacts.require('RefundEscrowMock');
-=======
 const { expect } = require('chai');
 
 const RefundEscrow = artifacts.require('RefundEscrow');
->>>>>>> cdf655f7
 
 contract('RefundEscrow', function ([_, primary, beneficiary, refundee1, refundee2]) {
   const amount = ether('54');
