pragma solidity ^0.5.0;

<<<<<<< HEAD
import "@openzeppelin/upgrades/contracts/Initializable.sol";

=======
>>>>>>> cdf655f7
import "../GSN/Context.sol";
import "../token/ERC20/IERC20.sol";
import "../math/SafeMath.sol";
import "../token/ERC20/SafeERC20.sol";
import "../utils/ReentrancyGuard.sol";

/**
 * @title Crowdsale
 * @dev Crowdsale is a base contract for managing a token crowdsale,
 * allowing investors to purchase tokens with ether. This contract implements
 * such functionality in its most fundamental form and can be extended to provide additional
 * functionality and/or custom behavior.
 * The external interface represents the basic interface for purchasing tokens, and conforms
 * the base architecture for crowdsales. It is *not* intended to be modified / overridden.
 * The internal interface conforms the extensible and modifiable surface of crowdsales. Override
 * the methods to add functionality. Consider using 'super' where appropriate to concatenate
 * behavior.
 */
<<<<<<< HEAD
contract Crowdsale is Initializable, Context, ReentrancyGuard {
=======
contract Crowdsale is Context, ReentrancyGuard {
>>>>>>> cdf655f7
    using SafeMath for uint256;
    using SafeERC20 for IERC20;

    // The token being sold
    IERC20 private _token;

    // Address where funds are collected
    address payable private _wallet;

    // How many token units a buyer gets per wei.
    // The rate is the conversion between wei and the smallest and indivisible token unit.
    // So, if you are using a rate of 1 with a ERC20Detailed token with 3 decimals called TOK
    // 1 wei will give you 1 unit, or 0.001 TOK.
    uint256 private _rate;

    // Amount of wei raised
    uint256 private _weiRaised;

    /**
     * Event for token purchase logging
     * @param purchaser who paid for the tokens
     * @param beneficiary who got the tokens
     * @param value weis paid for purchase
     * @param amount amount of tokens purchased
     */
    event TokensPurchased(address indexed purchaser, address indexed beneficiary, uint256 value, uint256 amount);

    /**
     * @param rate Number of token units a buyer gets per wei
     * @dev The rate is the conversion between wei and the smallest and indivisible
     * token unit. So, if you are using a rate of 1 with a ERC20Detailed token
     * with 3 decimals called TOK, 1 wei will give you 1 unit, or 0.001 TOK.
     * @param wallet Address where collected funds will be forwarded to
     * @param token Address of the token being sold
     */
    function initialize(uint256 rate, address payable wallet, IERC20 token) public initializer {
        require(rate > 0, "Crowdsale: rate is 0");
        require(wallet != address(0), "Crowdsale: wallet is the zero address");
        require(address(token) != address(0), "Crowdsale: token is the zero address");

        _rate = rate;
        _wallet = wallet;
        _token = token;
    }

    /**
     * @dev fallback function ***DO NOT OVERRIDE***
     * Note that other contracts will transfer funds with a base gas stipend
     * of 2300, which is not enough to call buyTokens. Consider calling
     * buyTokens directly when purchasing tokens from a contract.
     */
    function () external payable {
        buyTokens(_msgSender());
    }

    /**
     * @return the token being sold.
     */
    function token() public view returns (IERC20) {
        return _token;
    }

    /**
     * @return the address where funds are collected.
     */
    function wallet() public view returns (address payable) {
        return _wallet;
    }

    /**
     * @return the number of token units a buyer gets per wei.
     */
    function rate() public view returns (uint256) {
        return _rate;
    }

    /**
     * @return the amount of wei raised.
     */
    function weiRaised() public view returns (uint256) {
        return _weiRaised;
    }

    /**
     * @dev low level token purchase ***DO NOT OVERRIDE***
     * This function has a non-reentrancy guard, so it shouldn't be called by
     * another `nonReentrant` function.
     * @param beneficiary Recipient of the token purchase
     */
    function buyTokens(address beneficiary) public nonReentrant payable {
        uint256 weiAmount = msg.value;
        _preValidatePurchase(beneficiary, weiAmount);

        // calculate token amount to be created
        uint256 tokens = _getTokenAmount(weiAmount);

        // update state
        _weiRaised = _weiRaised.add(weiAmount);

        _processPurchase(beneficiary, tokens);
        emit TokensPurchased(_msgSender(), beneficiary, weiAmount, tokens);

        _updatePurchasingState(beneficiary, weiAmount);

        _forwardFunds();
        _postValidatePurchase(beneficiary, weiAmount);
    }

    function _hasBeenInitialized() internal view returns (bool) {
        return ((_rate > 0) && (_wallet != address(0)) && (address(_token) != address(0)));
    }

    /**
     * @dev Validation of an incoming purchase. Use require statements to revert state when conditions are not met.
     * Use `super` in contracts that inherit from Crowdsale to extend their validations.
     * Example from CappedCrowdsale.sol's _preValidatePurchase method:
     *     super._preValidatePurchase(beneficiary, weiAmount);
     *     require(weiRaised().add(weiAmount) <= cap);
     * @param beneficiary Address performing the token purchase
     * @param weiAmount Value in wei involved in the purchase
     */
    function _preValidatePurchase(address beneficiary, uint256 weiAmount) internal view {
        require(beneficiary != address(0), "Crowdsale: beneficiary is the zero address");
        require(weiAmount != 0, "Crowdsale: weiAmount is 0");
        this; // silence state mutability warning without generating bytecode - see https://github.com/ethereum/solidity/issues/2691
    }

    /**
     * @dev Validation of an executed purchase. Observe state and use revert statements to undo rollback when valid
     * conditions are not met.
     * @param beneficiary Address performing the token purchase
     * @param weiAmount Value in wei involved in the purchase
     */
    function _postValidatePurchase(address beneficiary, uint256 weiAmount) internal view {
        // solhint-disable-previous-line no-empty-blocks
    }

    /**
     * @dev Source of tokens. Override this method to modify the way in which the crowdsale ultimately gets and sends
     * its tokens.
     * @param beneficiary Address performing the token purchase
     * @param tokenAmount Number of tokens to be emitted
     */
    function _deliverTokens(address beneficiary, uint256 tokenAmount) internal {
        _token.safeTransfer(beneficiary, tokenAmount);
    }

    /**
     * @dev Executed when a purchase has been validated and is ready to be executed. Doesn't necessarily emit/send
     * tokens.
     * @param beneficiary Address receiving the tokens
     * @param tokenAmount Number of tokens to be purchased
     */
    function _processPurchase(address beneficiary, uint256 tokenAmount) internal {
        _deliverTokens(beneficiary, tokenAmount);
    }

    /**
     * @dev Override for extensions that require an internal state to check for validity (current user contributions,
     * etc.)
     * @param beneficiary Address receiving the tokens
     * @param weiAmount Value in wei involved in the purchase
     */
    function _updatePurchasingState(address beneficiary, uint256 weiAmount) internal {
        // solhint-disable-previous-line no-empty-blocks
    }

    /**
     * @dev Override to extend the way in which ether is converted to tokens.
     * @param weiAmount Value in wei to be converted into tokens
     * @return Number of tokens that can be purchased with the specified _weiAmount
     */
    function _getTokenAmount(uint256 weiAmount) internal view returns (uint256) {
        return weiAmount.mul(_rate);
    }

    /**
     * @dev Determines how ETH is stored/forwarded on purchases.
     */
    function _forwardFunds() internal {
        _wallet.transfer(msg.value);
    }

    uint256[50] private ______gap;
}<|MERGE_RESOLUTION|>--- conflicted
+++ resolved
@@ -1,10 +1,7 @@
 pragma solidity ^0.5.0;
 
-<<<<<<< HEAD
 import "@openzeppelin/upgrades/contracts/Initializable.sol";
 
-=======
->>>>>>> cdf655f7
 import "../GSN/Context.sol";
 import "../token/ERC20/IERC20.sol";
 import "../math/SafeMath.sol";
@@ -23,11 +20,7 @@
  * the methods to add functionality. Consider using 'super' where appropriate to concatenate
  * behavior.
  */
-<<<<<<< HEAD
 contract Crowdsale is Initializable, Context, ReentrancyGuard {
-=======
-contract Crowdsale is Context, ReentrancyGuard {
->>>>>>> cdf655f7
     using SafeMath for uint256;
     using SafeERC20 for IERC20;
 
