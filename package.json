{
  "private": true,
  "name": "openzeppelin-solidity",
  "description": "Secure Smart Contract library for Solidity",
  "version": "4.0.0-beta.0",
  "files": [
    "/contracts/**/*.sol",
    "/build/contracts/*.json",
<<<<<<< HEAD
    "!/contracts/mocks",
    "!/contracts/proxy",
    "/test/behaviors"
=======
    "!/contracts/mocks/**/*"
>>>>>>> d5f48624
  ],
  "bin": {
    "openzeppelin-contracts-migrate-imports": "scripts/migrate-imports.js"
  },
  "scripts": {
    "compile": "hardhat compile",
    "coverage": "hardhat coverage",
    "docs": "oz-docs",
    "docs:watch": "npm run docs watch contracts 'docs/*.hbs'",
    "prepare-docs": "scripts/prepare-docs.sh",
    "lint": "npm run lint:js && npm run lint:sol",
    "lint:fix": "npm run lint:js:fix",
    "lint:js": "eslint --ignore-path .gitignore .",
    "lint:js:fix": "eslint --ignore-path .gitignore . --fix",
    "lint:sol": "echo 'solidity linter currently disabled' # solhint --max-warnings 0 \"contracts/**/*.sol\"",
    "prepublish": "rimraf build contracts/build artifacts cache",
    "prepare": "npm run compile",
    "prepack": "scripts/prepack.sh",
    "release": "scripts/release/release.sh",
    "version": "scripts/release/version.sh",
    "test": "hardhat test",
    "gas-report": "env ENABLE_GAS_REPORT=1 npm run test"
  },
  "repository": {
    "type": "git",
    "url": "https://github.com/OpenZeppelin/openzeppelin-contracts.git"
  },
  "keywords": [
    "solidity",
    "ethereum",
    "smart",
    "contracts",
    "security",
    "zeppelin"
  ],
  "author": "OpenZeppelin Community <maintainers@openzeppelin.org>",
  "license": "MIT",
  "bugs": {
    "url": "https://github.com/OpenZeppelin/openzeppelin-contracts/issues"
  },
  "homepage": "https://openzeppelin.com/contracts/",
  "devDependencies": {
    "@nomiclabs/hardhat-solhint": "^2.0.0",
    "@nomiclabs/hardhat-truffle5": "^2.0.0",
    "@nomiclabs/hardhat-web3": "^2.0.0",
    "@openzeppelin/docs-utils": "^0.1.0",
    "@openzeppelin/test-helpers": "^0.5.9",
    "chai": "^4.2.0",
    "eslint": "^6.5.1",
    "eslint-config-standard": "^14.1.1",
    "eslint-plugin-import": "^2.20.0",
    "eslint-plugin-mocha-no-only": "^1.1.0",
    "eslint-plugin-node": "^10.0.0",
    "eslint-plugin-promise": "^4.2.1",
    "eslint-plugin-standard": "^4.0.1",
    "eth-sig-util": "^3.0.0",
    "ethereumjs-util": "^7.0.7",
    "ethereumjs-wallet": "^1.0.1",
    "hardhat": "^2.0.6",
    "hardhat-gas-reporter": "^1.0.4",
    "lodash.startcase": "^4.4.0",
    "lodash.zip": "^4.2.0",
    "micromatch": "^4.0.2",
    "mocha": "^8.0.1",
    "rimraf": "^3.0.2",
    "solhint": "^3.2.0",
    "solidity-coverage": "^0.7.11",
    "solidity-docgen": "^0.5.3",
    "web3": "^1.3.0"
  },
  "dependencies": {}
}<|MERGE_RESOLUTION|>--- conflicted
+++ resolved
@@ -6,13 +6,7 @@
   "files": [
     "/contracts/**/*.sol",
     "/build/contracts/*.json",
-<<<<<<< HEAD
-    "!/contracts/mocks",
-    "!/contracts/proxy",
-    "/test/behaviors"
-=======
     "!/contracts/mocks/**/*"
->>>>>>> d5f48624
   ],
   "bin": {
     "openzeppelin-contracts-migrate-imports": "scripts/migrate-imports.js"
