pragma solidity ^0.5.0;

import "../access/roles/PauserRole.sol";

contract PauserRoleMock is PauserRole {
<<<<<<< HEAD
    constructor() public {
        PauserRole.initialize(msg.sender);
    }

    function removePauser(address account) public {
        _removePauser(account);
    }

    function onlyPauserMock() public view onlyPauser {
    }

=======
    function removePauser(address account) public {
        _removePauser(account);
    }

    function onlyPauserMock() public view onlyPauser {
        // solhint-disable-previous-line no-empty-blocks
    }

>>>>>>> ae02103e
    // Causes a compilation error if super._removePauser is not internal
    function _removePauser(address account) internal {
        super._removePauser(account);
    }
}<|MERGE_RESOLUTION|>--- conflicted
+++ resolved
@@ -3,8 +3,7 @@
 import "../access/roles/PauserRole.sol";
 
 contract PauserRoleMock is PauserRole {
-<<<<<<< HEAD
-    constructor() public {
+    constructor () public {
         PauserRole.initialize(msg.sender);
     }
 
@@ -13,18 +12,9 @@
     }
 
     function onlyPauserMock() public view onlyPauser {
-    }
-
-=======
-    function removePauser(address account) public {
-        _removePauser(account);
-    }
-
-    function onlyPauserMock() public view onlyPauser {
         // solhint-disable-previous-line no-empty-blocks
     }
 
->>>>>>> ae02103e
     // Causes a compilation error if super._removePauser is not internal
     function _removePauser(address account) internal {
         super._removePauser(account);
