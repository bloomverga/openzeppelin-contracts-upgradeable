{
  "name": "@openzeppelin/contracts-upgradeable",
  "description": "Secure Smart Contract library for Solidity",
<<<<<<< HEAD
  "version": "3.4.0-solc-0.7-2",
=======
  "version": "3.4.1-solc-0.7",
>>>>>>> 5b42f7ae
  "files": [
    "**/*.sol",
    "/build/contracts/*.json",
    "!/mocks",
    "!/examples"
  ],
  "scripts": {
    "prepare": "bash ../scripts/prepare-contracts-package.sh",
    "prepare-docs": "cd ..; npm run prepare-docs"
  },
  "repository": {
    "type": "git",
    "url": "https://github.com/OpenZeppelin/openzeppelin-contracts-upgradeable.git"
  },
  "keywords": [
    "solidity",
    "ethereum",
    "smart",
    "contracts",
    "security",
    "zeppelin"
  ],
  "author": "OpenZeppelin Community <maintainers@openzeppelin.org>",
  "license": "MIT",
  "bugs": {
    "url": "https://github.com/OpenZeppelin/openzeppelin-contracts-upgradeable/issues"
  },
  "homepage": "https://openzeppelin.com/contracts/"
}<|MERGE_RESOLUTION|>--- conflicted
+++ resolved
@@ -1,11 +1,7 @@
 {
   "name": "@openzeppelin/contracts-upgradeable",
   "description": "Secure Smart Contract library for Solidity",
-<<<<<<< HEAD
-  "version": "3.4.0-solc-0.7-2",
-=======
   "version": "3.4.1-solc-0.7",
->>>>>>> 5b42f7ae
   "files": [
     "**/*.sol",
     "/build/contracts/*.json",
