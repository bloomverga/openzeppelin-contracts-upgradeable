pragma solidity ^0.5.0;

<<<<<<< HEAD
import "@openzeppelin/upgrades/contracts/Initializable.sol";

=======
import "../../GSN/Context.sol";
>>>>>>> cdf655f7
import "./IERC777.sol";
import "./IERC777Recipient.sol";
import "./IERC777Sender.sol";
import "../../token/ERC20/IERC20.sol";
import "../../math/SafeMath.sol";
import "../../utils/Address.sol";
import "../../introspection/IERC1820Registry.sol";

/**
 * @dev Implementation of the {IERC777} interface.
 *
 * This implementation is agnostic to the way tokens are created. This means
 * that a supply mechanism has to be added in a derived contract using {_mint}.
 *
 * Support for ERC20 is included in this contract, as specified by the EIP: both
 * the ERC777 and ERC20 interfaces can be safely used when interacting with it.
 * Both {IERC777-Sent} and {IERC20-Transfer} events are emitted on token
 * movements.
 *
 * Additionally, the {IERC777-granularity} value is hard-coded to `1`, meaning that there
 * are no special restrictions in the amount of tokens that created, moved, or
 * destroyed. This makes integration with ERC20 applications seamless.
 */
<<<<<<< HEAD
contract ERC777 is Initializable, IERC777, IERC20 {
=======
contract ERC777 is Context, IERC777, IERC20 {
>>>>>>> cdf655f7
    using SafeMath for uint256;
    using Address for address;

    IERC1820Registry constant private _erc1820 = IERC1820Registry(0x1820a4B7618BdE71Dce8cdc73aAB6C95905faD24);

    mapping(address => uint256) private _balances;

    uint256 private _totalSupply;

    string private _name;
    string private _symbol;

    // We inline the result of the following hashes because Solidity doesn't resolve them at compile time.
    // See https://github.com/ethereum/solidity/issues/4024.

    // keccak256("ERC777TokensSender")
    bytes32 constant private TOKENS_SENDER_INTERFACE_HASH =
        0x29ddb589b1fb5fc7cf394961c1adf5f8c6454761adf795e67fe149f658abe895;

    // keccak256("ERC777TokensRecipient")
    bytes32 constant private TOKENS_RECIPIENT_INTERFACE_HASH =
        0xb281fc8c12954d22544db45de3159a39272895b169a852b314f9cc762e44c53b;

    // This isn't ever read from - it's only used to respond to the defaultOperators query.
    address[] private _defaultOperatorsArray;

    // Immutable, but accounts may revoke them (tracked in __revokedDefaultOperators).
    mapping(address => bool) private _defaultOperators;

    // For each account, a mapping of its operators and revoked default operators.
    mapping(address => mapping(address => bool)) private _operators;
    mapping(address => mapping(address => bool)) private _revokedDefaultOperators;

    // ERC20-allowances
    mapping (address => mapping (address => uint256)) private _allowances;

    /**
     * @dev `defaultOperators` may be an empty array.
     */
    function initialize(
        string memory name,
        string memory symbol,
        address[] memory defaultOperators
    ) public initializer {
        _name = name;
        _symbol = symbol;

        _defaultOperatorsArray = defaultOperators;
        for (uint256 i = 0; i < _defaultOperatorsArray.length; i++) {
            _defaultOperators[_defaultOperatorsArray[i]] = true;
        }

        // register interfaces
        _erc1820.setInterfaceImplementer(address(this), keccak256("ERC777Token"), address(this));
        _erc1820.setInterfaceImplementer(address(this), keccak256("ERC20Token"), address(this));
    }

    /**
     * @dev See {IERC777-name}.
     */
    function name() public view returns (string memory) {
        return _name;
    }

    /**
     * @dev See {IERC777-symbol}.
     */
    function symbol() public view returns (string memory) {
        return _symbol;
    }

    /**
     * @dev See {ERC20Detailed-decimals}.
     *
     * Always returns 18, as per the
     * [ERC777 EIP](https://eips.ethereum.org/EIPS/eip-777#backward-compatibility).
     */
    function decimals() public pure returns (uint8) {
        return 18;
    }

    /**
     * @dev See {IERC777-granularity}.
     *
     * This implementation always returns `1`.
     */
    function granularity() public view returns (uint256) {
        return 1;
    }

    /**
     * @dev See {IERC777-totalSupply}.
     */
    function totalSupply() public view returns (uint256) {
        return _totalSupply;
    }

    /**
     * @dev Returns the amount of tokens owned by an account (`tokenHolder`).
     */
    function balanceOf(address tokenHolder) public view returns (uint256) {
        return _balances[tokenHolder];
    }

    /**
     * @dev See {IERC777-send}.
     *
     * Also emits a {Transfer} event for ERC20 compatibility.
     */
    function send(address recipient, uint256 amount, bytes calldata data) external {
        _send(_msgSender(), _msgSender(), recipient, amount, data, "", true);
    }

    /**
     * @dev See {IERC20-transfer}.
     *
     * Unlike `send`, `recipient` is _not_ required to implement the {IERC777Recipient}
     * interface if it is a contract.
     *
     * Also emits a {Sent} event.
     */
    function transfer(address recipient, uint256 amount) external returns (bool) {
        require(recipient != address(0), "ERC777: transfer to the zero address");

        address from = _msgSender();

        _callTokensToSend(from, from, recipient, amount, "", "");

        _move(from, from, recipient, amount, "", "");

        _callTokensReceived(from, from, recipient, amount, "", "", false);

        return true;
    }

    /**
     * @dev See {IERC777-burn}.
     *
     * Also emits a {Transfer} event for ERC20 compatibility.
     */
    function burn(uint256 amount, bytes calldata data) external {
        _burn(_msgSender(), _msgSender(), amount, data, "");
    }

    /**
     * @dev See {IERC777-isOperatorFor}.
     */
    function isOperatorFor(
        address operator,
        address tokenHolder
    ) public view returns (bool) {
        return operator == tokenHolder ||
            (_defaultOperators[operator] && !_revokedDefaultOperators[tokenHolder][operator]) ||
            _operators[tokenHolder][operator];
    }

    /**
     * @dev See {IERC777-authorizeOperator}.
     */
    function authorizeOperator(address operator) external {
        require(_msgSender() != operator, "ERC777: authorizing self as operator");

        if (_defaultOperators[operator]) {
            delete _revokedDefaultOperators[_msgSender()][operator];
        } else {
            _operators[_msgSender()][operator] = true;
        }

        emit AuthorizedOperator(operator, _msgSender());
    }

    /**
     * @dev See {IERC777-revokeOperator}.
     */
    function revokeOperator(address operator) external {
        require(operator != _msgSender(), "ERC777: revoking self as operator");

        if (_defaultOperators[operator]) {
            _revokedDefaultOperators[_msgSender()][operator] = true;
        } else {
            delete _operators[_msgSender()][operator];
        }

        emit RevokedOperator(operator, _msgSender());
    }

    /**
     * @dev See {IERC777-defaultOperators}.
     */
    function defaultOperators() public view returns (address[] memory) {
        return _defaultOperatorsArray;
    }

    /**
     * @dev See {IERC777-operatorSend}.
     *
     * Emits {Sent} and {Transfer} events.
     */
    function operatorSend(
        address sender,
        address recipient,
        uint256 amount,
        bytes calldata data,
        bytes calldata operatorData
    )
    external
    {
        require(isOperatorFor(_msgSender(), sender), "ERC777: caller is not an operator for holder");
        _send(_msgSender(), sender, recipient, amount, data, operatorData, true);
    }

    /**
     * @dev See {IERC777-operatorBurn}.
     *
     * Emits {Burned} and {Transfer} events.
     */
    function operatorBurn(address account, uint256 amount, bytes calldata data, bytes calldata operatorData) external {
        require(isOperatorFor(_msgSender(), account), "ERC777: caller is not an operator for holder");
        _burn(_msgSender(), account, amount, data, operatorData);
    }

    /**
     * @dev See {IERC20-allowance}.
     *
     * Note that operator and allowance concepts are orthogonal: operators may
     * not have allowance, and accounts with allowance may not be operators
     * themselves.
     */
    function allowance(address holder, address spender) public view returns (uint256) {
        return _allowances[holder][spender];
    }

    /**
     * @dev See {IERC20-approve}.
     *
     * Note that accounts cannot have allowance issued by their operators.
     */
    function approve(address spender, uint256 value) external returns (bool) {
        address holder = _msgSender();
        _approve(holder, spender, value);
        return true;
    }

   /**
    * @dev See {IERC20-transferFrom}.
    *
    * Note that operator and allowance concepts are orthogonal: operators cannot
    * call `transferFrom` (unless they have allowance), and accounts with
    * allowance cannot call `operatorSend` (unless they are operators).
    *
    * Emits {Sent}, {Transfer} and {Approval} events.
    */
    function transferFrom(address holder, address recipient, uint256 amount) external returns (bool) {
        require(recipient != address(0), "ERC777: transfer to the zero address");
        require(holder != address(0), "ERC777: transfer from the zero address");

        address spender = _msgSender();

        _callTokensToSend(spender, holder, recipient, amount, "", "");

        _move(spender, holder, recipient, amount, "", "");
        _approve(holder, spender, _allowances[holder][spender].sub(amount, "ERC777: transfer amount exceeds allowance"));

        _callTokensReceived(spender, holder, recipient, amount, "", "", false);

        return true;
    }

    /**
     * @dev Creates `amount` tokens and assigns them to `account`, increasing
     * the total supply.
     *
     * If a send hook is registered for `account`, the corresponding function
     * will be called with `operator`, `data` and `operatorData`.
     *
     * See {IERC777Sender} and {IERC777Recipient}.
     *
     * Emits {Minted} and {Transfer} events.
     *
     * Requirements
     *
     * - `account` cannot be the zero address.
     * - if `account` is a contract, it must implement the {IERC777Recipient}
     * interface.
     */
    function _mint(
        address operator,
        address account,
        uint256 amount,
        bytes memory userData,
        bytes memory operatorData
    )
    internal
    {
        require(account != address(0), "ERC777: mint to the zero address");

        // Update state variables
        _totalSupply = _totalSupply.add(amount);
        _balances[account] = _balances[account].add(amount);

        _callTokensReceived(operator, address(0), account, amount, userData, operatorData, true);

        emit Minted(operator, account, amount, userData, operatorData);
        emit Transfer(address(0), account, amount);
    }

    /**
     * @dev Send tokens
     * @param operator address operator requesting the transfer
     * @param from address token holder address
     * @param to address recipient address
     * @param amount uint256 amount of tokens to transfer
     * @param userData bytes extra information provided by the token holder (if any)
     * @param operatorData bytes extra information provided by the operator (if any)
     * @param requireReceptionAck if true, contract recipients are required to implement ERC777TokensRecipient
     */
    function _send(
        address operator,
        address from,
        address to,
        uint256 amount,
        bytes memory userData,
        bytes memory operatorData,
        bool requireReceptionAck
    )
        private
    {
        require(from != address(0), "ERC777: send from the zero address");
        require(to != address(0), "ERC777: send to the zero address");

        _callTokensToSend(operator, from, to, amount, userData, operatorData);

        _move(operator, from, to, amount, userData, operatorData);

        _callTokensReceived(operator, from, to, amount, userData, operatorData, requireReceptionAck);
    }

    /**
     * @dev Burn tokens
     * @param operator address operator requesting the operation
     * @param from address token holder address
     * @param amount uint256 amount of tokens to burn
     * @param data bytes extra information provided by the token holder
     * @param operatorData bytes extra information provided by the operator (if any)
     */
    function _burn(
        address operator,
        address from,
        uint256 amount,
        bytes memory data,
        bytes memory operatorData
    )
        private
    {
        require(from != address(0), "ERC777: burn from the zero address");

        _callTokensToSend(operator, from, address(0), amount, data, operatorData);

        // Update state variables
        _balances[from] = _balances[from].sub(amount, "ERC777: burn amount exceeds balance");
        _totalSupply = _totalSupply.sub(amount);

        emit Burned(operator, from, amount, data, operatorData);
        emit Transfer(from, address(0), amount);
    }

    function _move(
        address operator,
        address from,
        address to,
        uint256 amount,
        bytes memory userData,
        bytes memory operatorData
    )
        private
    {
        _balances[from] = _balances[from].sub(amount, "ERC777: transfer amount exceeds balance");
        _balances[to] = _balances[to].add(amount);

        emit Sent(operator, from, to, amount, userData, operatorData);
        emit Transfer(from, to, amount);
    }

    function _approve(address holder, address spender, uint256 value) private {
        // TODO: restore this require statement if this function becomes internal, or is called at a new callsite. It is
        // currently unnecessary.
        //require(holder != address(0), "ERC777: approve from the zero address");
        require(spender != address(0), "ERC777: approve to the zero address");

        _allowances[holder][spender] = value;
        emit Approval(holder, spender, value);
    }

    /**
     * @dev Call from.tokensToSend() if the interface is registered
     * @param operator address operator requesting the transfer
     * @param from address token holder address
     * @param to address recipient address
     * @param amount uint256 amount of tokens to transfer
     * @param userData bytes extra information provided by the token holder (if any)
     * @param operatorData bytes extra information provided by the operator (if any)
     */
    function _callTokensToSend(
        address operator,
        address from,
        address to,
        uint256 amount,
        bytes memory userData,
        bytes memory operatorData
    )
        private
    {
        address implementer = _erc1820.getInterfaceImplementer(from, TOKENS_SENDER_INTERFACE_HASH);
        if (implementer != address(0)) {
            IERC777Sender(implementer).tokensToSend(operator, from, to, amount, userData, operatorData);
        }
    }

    /**
     * @dev Call to.tokensReceived() if the interface is registered. Reverts if the recipient is a contract but
     * tokensReceived() was not registered for the recipient
     * @param operator address operator requesting the transfer
     * @param from address token holder address
     * @param to address recipient address
     * @param amount uint256 amount of tokens to transfer
     * @param userData bytes extra information provided by the token holder (if any)
     * @param operatorData bytes extra information provided by the operator (if any)
     * @param requireReceptionAck if true, contract recipients are required to implement ERC777TokensRecipient
     */
    function _callTokensReceived(
        address operator,
        address from,
        address to,
        uint256 amount,
        bytes memory userData,
        bytes memory operatorData,
        bool requireReceptionAck
    )
        private
    {
        address implementer = _erc1820.getInterfaceImplementer(to, TOKENS_RECIPIENT_INTERFACE_HASH);
        if (implementer != address(0)) {
            IERC777Recipient(implementer).tokensReceived(operator, from, to, amount, userData, operatorData);
        } else if (requireReceptionAck) {
            require(!to.isContract(), "ERC777: token recipient contract has no implementer for ERC777TokensRecipient");
        }
    }

    uint256[50] private ______gap;
}<|MERGE_RESOLUTION|>--- conflicted
+++ resolved
@@ -1,11 +1,8 @@
 pragma solidity ^0.5.0;
 
-<<<<<<< HEAD
 import "@openzeppelin/upgrades/contracts/Initializable.sol";
 
-=======
 import "../../GSN/Context.sol";
->>>>>>> cdf655f7
 import "./IERC777.sol";
 import "./IERC777Recipient.sol";
 import "./IERC777Sender.sol";
@@ -29,11 +26,7 @@
  * are no special restrictions in the amount of tokens that created, moved, or
  * destroyed. This makes integration with ERC20 applications seamless.
  */
-<<<<<<< HEAD
-contract ERC777 is Initializable, IERC777, IERC20 {
-=======
-contract ERC777 is Context, IERC777, IERC20 {
->>>>>>> cdf655f7
+contract ERC777 is Initializable, Context, IERC777, IERC20 {
     using SafeMath for uint256;
     using Address for address;
 
