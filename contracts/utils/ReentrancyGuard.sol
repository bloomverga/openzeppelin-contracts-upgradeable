pragma solidity ^0.5.0;

import "@openzeppelin/upgrades/contracts/Initializable.sol";

/**
 * @dev Contract module that helps prevent reentrant calls to a function.
 *
 * Inheriting from `ReentrancyGuard` will make the {nonReentrant} modifier
 * available, which can be applied to functions to make sure there are no nested
 * (reentrant) calls to them.
 *
 * Note that because there is a single `nonReentrant` guard, functions marked as
 * `nonReentrant` may not call one another. This can be worked around by making
 * those functions `private`, and then adding `external` `nonReentrant` entry
 * points to them.
 */
<<<<<<< HEAD
contract ReentrancyGuard is Initializable {
    /// @dev counter to allow mutex lock with only one SSTORE operation
=======
contract ReentrancyGuard {
    // counter to allow mutex lock with only one SSTORE operation
>>>>>>> cdf655f7
    uint256 private _guardCounter;

    function initialize() public initializer {
        // The counter starts at one to prevent changing it from zero to a non-zero
        // value, which is a more expensive operation.
        _guardCounter = 1;
    }

    /**
     * @dev Prevents a contract from calling itself, directly or indirectly.
     * Calling a `nonReentrant` function from another `nonReentrant`
     * function is not supported. It is possible to prevent this from happening
     * by making the `nonReentrant` function external, and make it call a
     * `private` function that does the actual work.
     */
    modifier nonReentrant() {
        _guardCounter += 1;
        uint256 localCounter = _guardCounter;
        _;
        require(localCounter == _guardCounter, "ReentrancyGuard: reentrant call");
    }

    uint256[50] private ______gap;
}<|MERGE_RESOLUTION|>--- conflicted
+++ resolved
@@ -14,13 +14,8 @@
  * those functions `private`, and then adding `external` `nonReentrant` entry
  * points to them.
  */
-<<<<<<< HEAD
 contract ReentrancyGuard is Initializable {
-    /// @dev counter to allow mutex lock with only one SSTORE operation
-=======
-contract ReentrancyGuard {
     // counter to allow mutex lock with only one SSTORE operation
->>>>>>> cdf655f7
     uint256 private _guardCounter;
 
     function initialize() public initializer {
