# <img src="logo.png" alt="OpenZeppelin" height="40px">

## OpenZeppelin Contracts Ethereum Package

[![NPM Package](https://img.shields.io/npm/v/@openzeppelin/contracts-ethereum-package.svg)](https://www.npmjs.org/package/@openzeppelin/contracts-ethereum-package)
[![Build Status](https://circleci.com/gh/OpenZeppelin/openzeppelin-contracts-ethereum-package.svg?style=shield)](https://circleci.com/gh/OpenZeppelin/openzeppelin-contracts-ethereum-package)

**OpenZeppelin Contracts is a library for secure smart contract development.** It provides implementations of standards like ERC20 and ERC721 which you can deploy as-is or extend to suit your needs, as well as Solidity components to build custom contracts and more complex decentralized systems.

This fork of OpenZeppelin is set up as a **reusable Ethereum Package**. It is deployed to the kovan, rinkeby, and ropsten test networks, as well as to the main Ethereum network. You can reuse any of the pre-deployed on-chain contracts by simply linking to them using the [OpenZeppelin SDK](https://github.com/openzeppelin/openzeppelin-sdk), or reuse their Solidity source code as with the [vanilla version of OpenZeppelin Contracts](https://github.com/OpenZeppelin/openzeppelin-contracts).

## Differences with openzeppelin-contracts

This package contains the same contracts as the vanilla [openzeppelin-contracts](https://github.com/openZeppelin/openzeppelin-contracts). The main difference is that _all contracts in this package are potentially upgradeable_: you will notice that no contracts have constructors defined, but use [initializer functions](https://docs.zeppelinos.org/docs/writing_contracts.html#initializers) instead. Also, this package is set up as an Ethereum package, and provides a small set of pre-deployed logic contracts that can be used directly via the OpenZeppelin SDK, without needing to deploy them again.

All in all, **you should use this package instead of openzeppelin-solidity if you are managing your project via the OpenZeppelin CLI**.

## Install

```
npm install @openzeppelin/contracts-ethereum-package
```

<<<<<<< HEAD
## Deployed logic contracts

- [StandaloneERC20](contracts/token/ERC20/StandaloneERC20.sol): ERC20 token implementation, optionally mintable and pausable.
- [StandaloneERC721](contracts/token/ERC721/StandaloneERC721.sol): ERC721 non-fungible token implementation with metadata and enumerable extensions, optionally mintable and pausable.
- [TokenVesting](contracts/drafts/TokenVesting.sol): tToken holder contract that can release its token balance gradually like a typical vesting scheme, with a cliff and vesting period, optionally revocable.
- [PaymentSplitter](contracts/payment/PaymentSplitter.sol): Splits payments among a group of addresses proportionately to some number of shares they own.

## Using via the OpenZeppelin CLI

You can easily create upgradeable instances of any of the logic contracts listed above using the OpenZeppelin CLI. This will rely on the pre-deployed instances in mainnet, kovan, ropsten, or rinkeby, greatly reducing your gas deployment costs. To do this, just [create a new OpenZeppelin SDK project](https://docs.zeppelinos.org/docs/deploying.html) and [link to this package](https://docs.zeppelinos.org/docs/linking.html).

```bash
$ npm install -g @openzeppelin/cli
$ openzeppelin init
$ openzeppelin link @openzeppelin/contracts-ethereum-package
> Installing...
$ openzeppelin create @openzeppelin/contracts-ethereum-package/StandaloneERC20
> Creating...
```
=======
OpenZeppelin features a stable API, which means your contracts won't break unexpectedly when upgrading to a newer minor version. You can read ṫhe details in our [API Stability](https://forum.zeppelin.solutions/t/api-stability/138) document.

## Usage
>>>>>>> 132e442c

To create an instance of a contract, use the `openzeppelin create` command. As an example, you can run the following to create an upgradeable ERC20 named MyToken, with symbol TKN and 8 decimals, and an initial supply of 100 tokens assigned to the address HOLDER, with a MINTER and a PAUSER. Remember to replace $HOLDER, $MINTER, and $PAUSER with actual addresses when you run this command; you can specify more than one (or none at all) minters and pausers.

```
$ openzeppelin create
? Pick a contract to instantiate: @openzeppelin/contracts-ethereum-package/StandaloneERC20
? Pick a network: development
✓ Deploying @openzeppelin/contracts-ethereum-package dependency to network
? Do you want to call a function on the instance after creating it?: Yes
? Select which function: * initialize(name: string, symbol: string, decimals: uint8, initialSupply: uint256, initialHolder: address, minters: address[], pausers: address[])
? name (string): MyToken
? symbol (string): MYT
? decimals (uint8): 18
? initialSupply (uint256): 100e18
? initialHolder (address): 0x90f8bf6a479f320ead074411a4b0e7944ea8c9c1
? minters (address[]):
? pausers (address[]):
✓ Setting everything up to create contract instances
✓ Instance created at 0x2612Af3A521c2df9EAF28422Ca335b04AdF3ac66
```

OpenZeppelin will create an upgradeable ERC20 instance and keep track of its address in the `.openzeppelin/rinkeby.json` file. Should you update your version of the openzeppelin contracts ethereum package later down the road, you can simply run `openzeppelin update` to upgrade all your ERC20 instances to the latest version.

You can also deploy a ERC721 token by choosing the `StandaloneERC721` contract when running `openzeppelin create`. Refer to the `initialize` function of each of the predeployed logic contracts to see which parameters are required for initialization.

## Extending contracts

If you prefer to write your custom contracts, import the ones from this package and extend them through inheritance. Note that **you must use this package and not `@openzeppelin/contracts` if you are [writing upgradeable contracts](https://docs.zeppelinos.org/docs/writing_contracts.html)**.

```solidity
pragma solidity ^0.5.0;

import '@openzeppelin/upgrades/contracts/Initializable.sol';
import '@openzeppelin/contracts-ethereum-package/contracts/token/ERC721/ERC721Full.sol';
import '@openzeppelin/contracts-ethereum-package/contracts/token/ERC721/ERC721Mintable.sol';

contract MyNFT is Initializable, ERC721Full, ERC721Mintable {
  function initialize() public initializer {
    ERC721.initialize();
    ERC721Enumerable.initialize();
    ERC721Metadata.initialize("MyNFT", "MNFT");
    ERC721Mintable.initialize(msg.sender);
  }
}
```

<<<<<<< HEAD
=======
> You need an ethereum development framework for the above import statements to work! Check out these guides for [Truffle], [Embark] or [Buidler].

>>>>>>> 132e442c
On our site you will find a few [guides] to learn about the different parts of OpenZeppelin, as well as [documentation for the API][API docs]. Keep in mind that the API docs are work in progress, and don’t hesitate to ask questions in [our forum][forum].

## Security

OpenZeppelin Contracts is maintained by [OpenZeppelin](https://openzeppelin.com) the company, and developed following our high standards for code quality and security. OpenZeppelin Contracts is meant to provide tested and community-audited code, but please use common sense when doing anything that deals with real money! We take no responsibility for your implementation decisions and any security problems you might experience.

The core development principles and strategies that OpenZeppelin Contracts is based on include: security in depth, simple and modular code, clarity-driven naming conventions, comprehensive unit testing, pre-and-post-condition sanity checks, code consistency, and regular audits.

The latest audit was done on October 2018 on version 2.0.0.

Please report any security issues you find to security@openzeppelin.org.

## Contribute

OpenZeppelin exists thanks to its contributors. There are many ways you can participate and help build high quality software. Check out the [contribution guide]!

## License

OpenZeppelin is released under the [MIT License](LICENSE).

<<<<<<< HEAD
[API docs]: https://docs.openzeppelin.org/v2.3.0/api/token/erc20
[guides]: https://docs.openzeppelin.org/v2.3.0/get-started
[forum]: https://forum.zeppelin.solutions
[contribution guide]: CONTRIBUTING.md
=======

[API docs]: https://openzeppelin.org/api/docs/token_ERC721_ERC721BasicToken.html
[guides]: https://openzeppelin.org/api/docs/get-started.html
[forum]: https://forum.zeppelin.solutions
[Zeppelin]: https://zeppelin.solutions
[contribution guide]: CONTRIBUTING.md
[Truffle]: https://truffleframework.com/docs/truffle/quickstart
[Embark]: https://embark.status.im/docs/quick_start.html
[Buidler]: https://buidler.dev/guides/#getting-started
>>>>>>> 132e442c
<|MERGE_RESOLUTION|>--- conflicted
+++ resolved
@@ -21,7 +21,6 @@
 npm install @openzeppelin/contracts-ethereum-package
 ```
 
-<<<<<<< HEAD
 ## Deployed logic contracts
 
 - [StandaloneERC20](contracts/token/ERC20/StandaloneERC20.sol): ERC20 token implementation, optionally mintable and pausable.
@@ -41,11 +40,6 @@
 $ openzeppelin create @openzeppelin/contracts-ethereum-package/StandaloneERC20
 > Creating...
 ```
-=======
-OpenZeppelin features a stable API, which means your contracts won't break unexpectedly when upgrading to a newer minor version. You can read ṫhe details in our [API Stability](https://forum.zeppelin.solutions/t/api-stability/138) document.
-
-## Usage
->>>>>>> 132e442c
 
 To create an instance of a contract, use the `openzeppelin create` command. As an example, you can run the following to create an upgradeable ERC20 named MyToken, with symbol TKN and 8 decimals, and an initial supply of 100 tokens assigned to the address HOLDER, with a MINTER and a PAUSER. Remember to replace $HOLDER, $MINTER, and $PAUSER with actual addresses when you run this command; you can specify more than one (or none at all) minters and pausers.
 
@@ -92,11 +86,6 @@
 }
 ```
 
-<<<<<<< HEAD
-=======
-> You need an ethereum development framework for the above import statements to work! Check out these guides for [Truffle], [Embark] or [Buidler].
-
->>>>>>> 132e442c
 On our site you will find a few [guides] to learn about the different parts of OpenZeppelin, as well as [documentation for the API][API docs]. Keep in mind that the API docs are work in progress, and don’t hesitate to ask questions in [our forum][forum].
 
 ## Security
@@ -117,19 +106,8 @@
 
 OpenZeppelin is released under the [MIT License](LICENSE).
 
-<<<<<<< HEAD
 [API docs]: https://docs.openzeppelin.org/v2.3.0/api/token/erc20
 [guides]: https://docs.openzeppelin.org/v2.3.0/get-started
 [forum]: https://forum.zeppelin.solutions
-[contribution guide]: CONTRIBUTING.md
-=======
-
-[API docs]: https://openzeppelin.org/api/docs/token_ERC721_ERC721BasicToken.html
-[guides]: https://openzeppelin.org/api/docs/get-started.html
-[forum]: https://forum.zeppelin.solutions
 [Zeppelin]: https://zeppelin.solutions
-[contribution guide]: CONTRIBUTING.md
-[Truffle]: https://truffleframework.com/docs/truffle/quickstart
-[Embark]: https://embark.status.im/docs/quick_start.html
-[Buidler]: https://buidler.dev/guides/#getting-started
->>>>>>> 132e442c
+[contribution guide]: CONTRIBUTING.md