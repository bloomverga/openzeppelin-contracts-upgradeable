const { accounts, contract } = require('@openzeppelin/test-environment');

const { BN, ether, expectRevert, time } = require('@openzeppelin/test-helpers');

const { expect } = require('chai');

<<<<<<< HEAD
const PostDeliveryCrowdsaleImpl = artifacts.require('PostDeliveryCrowdsaleImpl');
const SimpleToken = artifacts.require('SimpleTokenMock');
=======
const PostDeliveryCrowdsaleImpl = contract.fromArtifact('PostDeliveryCrowdsaleImpl');
const SimpleToken = contract.fromArtifact('SimpleToken');

describe('PostDeliveryCrowdsale', function () {
  const [ investor, wallet, purchaser ] = accounts;
>>>>>>> 58a33682

  const rate = new BN(1);
  const tokenSupply = new BN('10').pow(new BN('22'));

  before(async function () {
    // Advance to the next block to correctly read time in the solidity "now" function interpreted by ganache
    await time.advanceBlock();
  });

  beforeEach(async function () {
    this.openingTime = (await time.latest()).add(time.duration.weeks(1));
    this.closingTime = this.openingTime.add(time.duration.weeks(1));
    this.afterClosingTime = this.closingTime.add(time.duration.seconds(1));
    this.token = await SimpleToken.new();
    this.crowdsale = await PostDeliveryCrowdsaleImpl.new(
      this.openingTime, this.closingTime, rate, wallet, this.token.address
    );
    await this.token.transfer(this.crowdsale.address, tokenSupply);
  });

  context('after opening time', function () {
    beforeEach(async function () {
      await time.increaseTo(this.openingTime);
    });

    context('with bought tokens', function () {
      const value = ether('42');

      beforeEach(async function () {
        await this.crowdsale.buyTokens(investor, { value: value, from: purchaser });
      });

      it('does not immediately assign tokens to beneficiaries', async function () {
        expect(await this.crowdsale.balanceOf(investor)).to.be.bignumber.equal(value);
        expect(await this.token.balanceOf(investor)).to.be.bignumber.equal('0');
      });

      it('does not allow beneficiaries to withdraw tokens before crowdsale ends', async function () {
        await expectRevert(this.crowdsale.withdrawTokens(investor),
          'PostDeliveryCrowdsale: not closed'
        );
      });

      context('after closing time', function () {
        beforeEach(async function () {
          await time.increaseTo(this.afterClosingTime);
        });

        it('allows beneficiaries to withdraw tokens', async function () {
          await this.crowdsale.withdrawTokens(investor);
          expect(await this.crowdsale.balanceOf(investor)).to.be.bignumber.equal('0');
          expect(await this.token.balanceOf(investor)).to.be.bignumber.equal(value);
        });

        it('rejects multiple withdrawals', async function () {
          await this.crowdsale.withdrawTokens(investor);
          await expectRevert(this.crowdsale.withdrawTokens(investor),
            'PostDeliveryCrowdsale: beneficiary is not due any tokens'
          );
        });
      });
    });
  });
});<|MERGE_RESOLUTION|>--- conflicted
+++ resolved
@@ -4,16 +4,11 @@
 
 const { expect } = require('chai');
 
-<<<<<<< HEAD
-const PostDeliveryCrowdsaleImpl = artifacts.require('PostDeliveryCrowdsaleImpl');
-const SimpleToken = artifacts.require('SimpleTokenMock');
-=======
 const PostDeliveryCrowdsaleImpl = contract.fromArtifact('PostDeliveryCrowdsaleImpl');
-const SimpleToken = contract.fromArtifact('SimpleToken');
+const SimpleToken = contract.fromArtifact('SimpleTokenMock');
 
 describe('PostDeliveryCrowdsale', function () {
   const [ investor, wallet, purchaser ] = accounts;
->>>>>>> 58a33682
 
   const rate = new BN(1);
   const tokenSupply = new BN('10').pow(new BN('22'));
