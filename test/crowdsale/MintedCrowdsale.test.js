const { accounts, contract } = require('@openzeppelin/test-environment');

const { BN, ether, expectRevert } = require('@openzeppelin/test-helpers');
const { shouldBehaveLikeMintedCrowdsale } = require('./MintedCrowdsale.behavior');

const { expect } = require('chai');

<<<<<<< HEAD
const MintedCrowdsaleImpl = artifacts.require('MintedCrowdsaleImpl');
const ERC20Mintable = artifacts.require('ERC20MintableMock');
const ERC20 = artifacts.require('ERC20');
=======
const MintedCrowdsaleImpl = contract.fromArtifact('MintedCrowdsaleImpl');
const ERC20Mintable = contract.fromArtifact('ERC20Mintable');
const ERC20 = contract.fromArtifact('ERC20');

describe('MintedCrowdsale', function () {
  const [ deployer, investor, wallet, purchaser ] = accounts;
>>>>>>> 58a33682

  const rate = new BN('1000');
  const value = ether('5');

  describe('using ERC20Mintable', function () {
    beforeEach(async function () {
      this.token = await ERC20Mintable.new({ from: deployer });
      this.crowdsale = await MintedCrowdsaleImpl.new(rate, wallet, this.token.address);

      await this.token.addMinter(this.crowdsale.address, { from: deployer });
      await this.token.renounceMinter({ from: deployer });
    });

    it('crowdsale should be minter', async function () {
      expect(await this.token.isMinter(this.crowdsale.address)).to.equal(true);
    });

    shouldBehaveLikeMintedCrowdsale([investor, wallet, purchaser], rate, value);
  });

  describe('using non-mintable token', function () {
    beforeEach(async function () {
      this.token = await ERC20.new();
      this.crowdsale = await MintedCrowdsaleImpl.new(rate, wallet, this.token.address);
    });

    it('rejects bare payments', async function () {
      await expectRevert.unspecified(this.crowdsale.send(value));
    });

    it('rejects token purchases', async function () {
      await expectRevert.unspecified(this.crowdsale.buyTokens(investor, { value: value, from: purchaser }));
    });
  });
});<|MERGE_RESOLUTION|>--- conflicted
+++ resolved
@@ -5,18 +5,12 @@
 
 const { expect } = require('chai');
 
-<<<<<<< HEAD
-const MintedCrowdsaleImpl = artifacts.require('MintedCrowdsaleImpl');
-const ERC20Mintable = artifacts.require('ERC20MintableMock');
-const ERC20 = artifacts.require('ERC20');
-=======
 const MintedCrowdsaleImpl = contract.fromArtifact('MintedCrowdsaleImpl');
-const ERC20Mintable = contract.fromArtifact('ERC20Mintable');
+const ERC20Mintable = contract.fromArtifact('ERC20MintableMock');
 const ERC20 = contract.fromArtifact('ERC20');
 
 describe('MintedCrowdsale', function () {
   const [ deployer, investor, wallet, purchaser ] = accounts;
->>>>>>> 58a33682
 
   const rate = new BN('1000');
   const value = ether('5');
