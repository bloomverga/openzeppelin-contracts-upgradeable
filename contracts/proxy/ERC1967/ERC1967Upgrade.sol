--- conflicted
+++ resolved
@@ -102,10 +102,75 @@
             // Check rollback was effective
             require(oldImplementation == _getImplementation(), "ERC1967Upgrade: upgrade breaks further upgrades");
             // Finally reset to the new implementation and log the upgrade
-<<<<<<< HEAD
-            _setImplementation(newImplementation);
-            emit Upgraded(newImplementation);
-        }
+            _upgradeTo(newImplementation);
+        }
+    }
+
+    /**
+     * @dev Storage slot with the admin of the contract.
+     * This is the keccak-256 hash of "eip1967.proxy.admin" subtracted by 1, and is
+     * validated in the constructor.
+     */
+    bytes32 internal constant _ADMIN_SLOT = 0xb53127684a568b3173ae13b9f8a6016e243e63b6e8ee1178d6a717850b5d6103;
+
+    /**
+     * @dev Emitted when the admin account has changed.
+     */
+    event AdminChanged(address previousAdmin, address newAdmin);
+
+    /**
+     * @dev Returns the current admin.
+     */
+    function _getAdmin() internal view returns (address) {
+        return StorageSlot.getAddressSlot(_ADMIN_SLOT).value;
+    }
+
+    /**
+     * @dev Stores a new address in the EIP1967 admin slot.
+     */
+    function _setAdmin(address newAdmin) private {
+        require(newAdmin != address(0), "ERC1967: new admin is the zero address");
+        StorageSlot.getAddressSlot(_ADMIN_SLOT).value = newAdmin;
+    }
+
+    /**
+     * @dev Changes the admin of the proxy.
+     *
+     * Emits an {AdminChanged} event.
+     */
+    function _changeAdmin(address newAdmin) internal {
+        emit AdminChanged(_getAdmin(), newAdmin);
+        _setAdmin(newAdmin);
+    }
+
+    /**
+     * @dev The storage slot of the UpgradeableBeacon contract which defines the implementation for this proxy.
+     * This is bytes32(uint256(keccak256('eip1967.proxy.beacon')) - 1)) and is validated in the constructor.
+     */
+    bytes32 internal constant _BEACON_SLOT = 0xa3f0ad74e5423aebfd80d3ef4346578335a9a72aeaee59ff6cb3582b35133d50;
+
+    /**
+     * @dev Emitted when the beacon is upgraded.
+     */
+    event BeaconUpgraded(address indexed beacon);
+
+    /**
+     * @dev Returns the current beacon.
+     */
+    function _getBeacon() internal view returns (address) {
+        return StorageSlot.getAddressSlot(_BEACON_SLOT).value;
+    }
+
+    /**
+     * @dev Stores a new beacon in the EIP1967 beacon slot.
+     */
+    function _setBeacon(address newBeacon) private {
+        require(Address.isContract(newBeacon), "ERC1967: new beacon is not a contract");
+        require(
+            Address.isContract(IBeacon(newBeacon).implementation()),
+            "ERC1967: beacon implementation is not a contract"
+        );
+        StorageSlot.getAddressSlot(_BEACON_SLOT).value = newBeacon;
     }
 
     /**
@@ -123,81 +188,10 @@
         emit BeaconUpgraded(newBeacon);
         if (data.length > 0 || forceCall) {
             _functionDelegateCall(IBeacon(newBeacon).implementation(), data);
-=======
-            _upgradeTo(newImplementation);
->>>>>>> 6842518b
-        }
-    }
-
-    /**
-     * @dev Storage slot with the admin of the contract.
-     * This is the keccak-256 hash of "eip1967.proxy.admin" subtracted by 1, and is
-     * validated in the constructor.
-     */
-    bytes32 internal constant _ADMIN_SLOT = 0xb53127684a568b3173ae13b9f8a6016e243e63b6e8ee1178d6a717850b5d6103;
-
-    /**
-     * @dev Emitted when the admin account has changed.
-     */
-    event AdminChanged(address previousAdmin, address newAdmin);
-
-    /**
-     * @dev Returns the current admin.
-     */
-    function _getAdmin() internal view returns (address) {
-        return StorageSlot.getAddressSlot(_ADMIN_SLOT).value;
-    }
-
-    /**
-     * @dev Stores a new address in the EIP1967 admin slot.
-     */
-    function _setAdmin(address newAdmin) private {
-        require(newAdmin != address(0), "ERC1967: new admin is the zero address");
-        StorageSlot.getAddressSlot(_ADMIN_SLOT).value = newAdmin;
-    }
-
-    /**
-     * @dev Changes the admin of the proxy.
-     *
-     * Emits an {AdminChanged} event.
-     */
-    function _changeAdmin(address newAdmin) internal {
-        emit AdminChanged(_getAdmin(), newAdmin);
-        _setAdmin(newAdmin);
-    }
-
-    /**
-     * @dev The storage slot of the UpgradeableBeacon contract which defines the implementation for this proxy.
-     * This is bytes32(uint256(keccak256('eip1967.proxy.beacon')) - 1)) and is validated in the constructor.
-     */
-    bytes32 internal constant _BEACON_SLOT = 0xa3f0ad74e5423aebfd80d3ef4346578335a9a72aeaee59ff6cb3582b35133d50;
-
-    /**
-     * @dev Emitted when the beacon is upgraded.
-     */
-    event BeaconUpgraded(address indexed beacon);
-
-    /**
-     * @dev Returns the current beacon.
-     */
-    function _getBeacon() internal view returns (address) {
-        return StorageSlot.getAddressSlot(_BEACON_SLOT).value;
-    }
-
-    /**
-     * @dev Stores a new beacon in the EIP1967 beacon slot.
-     */
-    function _setBeacon(address newBeacon) private {
-        require(Address.isContract(newBeacon), "ERC1967: new beacon is not a contract");
-        require(
-            Address.isContract(IBeacon(newBeacon).implementation()),
-            "ERC1967: beacon implementation is not a contract"
-        );
-        StorageSlot.getAddressSlot(_BEACON_SLOT).value = newBeacon;
-    }
-
-    /**
-<<<<<<< HEAD
+        }
+    }
+
+    /**
      * @dev Same as {xref-Address-functionCall-address-bytes-string-}[`functionCall`],
      * but performing a delegate call.
      *
@@ -227,22 +221,6 @@
             } else {
                 revert(errorMessage);
             }
-=======
-     * @dev Perform beacon upgrade with additional setup call. Note: This upgrades the address of the beacon, it does
-     * not upgrade the implementation contained in the beacon (see {UpgradeableBeacon-_setImplementation} for that).
-     *
-     * Emits a {BeaconUpgraded} event.
-     */
-    function _upgradeBeaconToAndCall(
-        address newBeacon,
-        bytes memory data,
-        bool forceCall
-    ) internal {
-        _setBeacon(newBeacon);
-        emit BeaconUpgraded(newBeacon);
-        if (data.length > 0 || forceCall) {
-            Address.functionDelegateCall(IBeacon(newBeacon).implementation(), data);
->>>>>>> 6842518b
         }
     }
 }