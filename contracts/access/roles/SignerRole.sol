pragma solidity ^0.5.0;

import "@openzeppelin/upgrades/contracts/Initializable.sol";

import "../../GSN/Context.sol";
import "../Roles.sol";

contract SignerRole is Initializable, Context {
    using Roles for Roles.Role;

    event SignerAdded(address indexed account);
    event SignerRemoved(address indexed account);

    Roles.Role private _signers;

    function initialize(address sender) public initializer {
        if (!isSigner(sender)) {
            _addSigner(sender);
        }
    }

    modifier onlySigner() {
<<<<<<< HEAD
        require(isSigner(_msgSender()), "SignerRole: caller does not have the Signer role");
=======
        require(isSigner(msg.sender), "SignerRole: caller does not have the Signer role");
>>>>>>> 132e442c
        _;
    }

    function isSigner(address account) public view returns (bool) {
        return _signers.has(account);
    }

    function addSigner(address account) public onlySigner {
        _addSigner(account);
    }

    function renounceSigner() public {
        _removeSigner(_msgSender());
    }

    function _addSigner(address account) internal {
        _signers.add(account);
        emit SignerAdded(account);
    }

    function _removeSigner(address account) internal {
        _signers.remove(account);
        emit SignerRemoved(account);
    }

    uint256[50] private ______gap;
}<|MERGE_RESOLUTION|>--- conflicted
+++ resolved
@@ -20,11 +20,7 @@
     }
 
     modifier onlySigner() {
-<<<<<<< HEAD
         require(isSigner(_msgSender()), "SignerRole: caller does not have the Signer role");
-=======
-        require(isSigner(msg.sender), "SignerRole: caller does not have the Signer role");
->>>>>>> 132e442c
         _;
     }
 
