--- conflicted
+++ resolved
@@ -44,13 +44,8 @@
     /**
      * @param legacyToken address of the old token contract
      */
-<<<<<<< HEAD
     function initialize(IERC20 legacyToken) public initializer {
-        require(address(legacyToken) != address(0));
-=======
-    constructor (IERC20 legacyToken) public {
         require(address(legacyToken) != address(0), "ERC20Migrator: legacy token is the zero address");
->>>>>>> 132e442c
         _legacyToken = legacyToken;
     }
 
