--- conflicted
+++ resolved
@@ -31,30 +31,4 @@
           FORCE_COLOR: 1
           ENABLE_GAS_REPORT: true
       - name: Print gas report
-<<<<<<< HEAD
-        run: cat gas-report.txt
-=======
-        run: cat gas-report.txt
-
-  coverage:
-    runs-on: ubuntu-latest
-    steps:
-      - uses: actions/checkout@v2
-        with:
-          fetch-depth: 2
-      - uses: actions/setup-node@v2
-        with:
-          node-version: 12.x
-      - uses: actions/cache@v2
-        id: cache
-        with:
-          path: '**/node_modules'
-          key: npm-v2-${{ hashFiles('**/package-lock.json') }}
-          restore-keys: npm-v2-
-      - run: npm ci
-        if: steps.cache.outputs.cache-hit != 'true'
-      - run: npm run coverage
-        env:
-          NODE_OPTIONS: --max_old_space_size=4096
-      - uses: codecov/codecov-action@v1
->>>>>>> 5cd86f74
+        run: cat gas-report.txt