--- conflicted
+++ resolved
@@ -1,6 +1,5 @@
 # Changelog
 
-<<<<<<< HEAD
 ## 3.0.0 (2020-04-20)
 
 ### New features
@@ -37,12 +36,11 @@
  * `ERC20Detailed`: this contract was removed and its functionality merged into `ERC20`. ([#2161](https://github.com/OpenZeppelin/openzeppelin-contracts/pull/2161))
  * `ERC20`: added a constructor for `name` and `symbol`. `decimals` now defaults to 18. ([#2161](https://github.com/OpenZeppelin/openzeppelin-contracts/pull/2161))
  * `Strings`: renamed `fromUint256` to `toString` ([#2188](https://github.com/OpenZeppelin/openzeppelin-contracts/pull/2188))
-=======
+
 ## 2.5.1 (2020-04-24)
 
 ### Bugfixes
  * `ERC777`: fixed the `_send` and `_approve` internal functions not validating some of their arguments for non-zero addresses. ([#2212](https://github.com/OpenZeppelin/openzeppelin-contracts/pull/2212))
->>>>>>> 83782896
 
 ## 2.5.0 (2020-02-04)
 
