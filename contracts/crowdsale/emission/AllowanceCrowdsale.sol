--- conflicted
+++ resolved
@@ -21,15 +21,10 @@
      * @dev Constructor, takes token wallet address.
      * @param tokenWallet Address holding the tokens, which has approved allowance to the crowdsale.
      */
-<<<<<<< HEAD
     function initialize(address tokenWallet) public initializer {
         assert(Crowdsale._hasBeenInitialized());
 
-        require(tokenWallet != address(0));
-=======
-    constructor (address tokenWallet) public {
         require(tokenWallet != address(0), "AllowanceCrowdsale: token wallet is the zero address");
->>>>>>> 132e442c
         _tokenWallet = tokenWallet;
     }
 
