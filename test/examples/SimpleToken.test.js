--- conflicted
+++ resolved
@@ -5,14 +5,10 @@
 
 const { expect } = require('chai');
 
-<<<<<<< HEAD
-const SimpleToken = artifacts.require('SimpleTokenMock');
-=======
-const SimpleToken = contract.fromArtifact('SimpleToken');
+const SimpleToken = contract.fromArtifact('SimpleTokenMock');
 
 describe('SimpleToken', function () {
   const [ creator ] = accounts;
->>>>>>> 58a33682
 
   beforeEach(async function () {
     this.token = await SimpleToken.new({ from: creator });
