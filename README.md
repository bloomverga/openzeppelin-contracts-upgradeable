--- conflicted
+++ resolved
@@ -23,10 +23,6 @@
 
 The package replicates the structure of the main OpenZeppelin Contracts package, but every file and contract has the suffix `Upgradeable`.
 
-<<<<<<< HEAD
-```solidity
-pragma solidity ^0.7.0;
-=======
 ```diff
 -import "@openzeppelin/contracts/token/ERC721/ERC721.sol";
 +import "@openzeppelin/contracts-upgradeable/token/ERC721/ERC721Upgradeable.sol";
@@ -34,22 +30,14 @@
 -contract MyCollectible is ERC721 {
 +contract MyCollectible is ERC721Upgradeable {
 ```
->>>>>>> 8385b8a2
 
 Constructors are replaced by internal initializer functions following the naming convention `__{ContractName}_init`. Since these are internal, you must always define your own public initializer function and call the parent initializer of the contract you extend.
 
-<<<<<<< HEAD
-contract MyCollectible is ERC721 {
-    constructor() ERC721("MyCollectible", "MCO") {
-    }
-}
-=======
 ```diff
 -    constructor() ERC721("MyCollectible", "MCO") public {
 +    function initialize() initializer public {
 +        __ERC721_init("MyCollectible", "MCO");
      }
->>>>>>> 8385b8a2
 ```
 
 > **Caution**
