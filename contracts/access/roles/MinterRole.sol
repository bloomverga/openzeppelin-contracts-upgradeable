--- conflicted
+++ resolved
@@ -20,11 +20,7 @@
     }
 
     modifier onlyMinter() {
-<<<<<<< HEAD
         require(isMinter(_msgSender()), "MinterRole: caller does not have the Minter role");
-=======
-        require(isMinter(msg.sender), "MinterRole: caller does not have the Minter role");
->>>>>>> 132e442c
         _;
     }
 
