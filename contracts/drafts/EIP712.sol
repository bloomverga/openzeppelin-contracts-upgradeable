--- conflicted
+++ resolved
@@ -45,27 +45,13 @@
         bytes32 hashedVersion = keccak256(bytes(version));
         _HASHED_NAME = hashedName;
         _HASHED_VERSION = hashedVersion;
-<<<<<<< HEAD
-=======
-        _CACHED_CHAIN_ID = block.chainid;
-        _CACHED_DOMAIN_SEPARATOR = _buildDomainSeparator(typeHash, hashedName, hashedVersion);
-        _TYPE_HASH = typeHash;
->>>>>>> 7d20d0e2
     }
 
     /**
      * @dev Returns the domain separator for the current chain.
      */
     function _domainSeparatorV4() internal view returns (bytes32) {
-<<<<<<< HEAD
         return _buildDomainSeparator(_TYPE_HASH, _EIP712NameHash(), _EIP712VersionHash());
-=======
-        if (block.chainid == _CACHED_CHAIN_ID) {
-            return _CACHED_DOMAIN_SEPARATOR;
-        } else {
-            return _buildDomainSeparator(_TYPE_HASH, _HASHED_NAME, _HASHED_VERSION);
-        }
->>>>>>> 7d20d0e2
     }
 
     function _buildDomainSeparator(bytes32 typeHash, bytes32 name, bytes32 version) private view returns (bytes32) {
@@ -98,15 +84,6 @@
     function _hashTypedDataV4(bytes32 structHash) internal view virtual returns (bytes32) {
         return keccak256(abi.encodePacked("\x19\x01", _domainSeparatorV4(), structHash));
     }
-<<<<<<< HEAD
-
-    function _getChainId() private view returns (uint256 chainId) {
-        this; // silence state mutability warning without generating bytecode - see https://github.com/ethereum/solidity/issues/2691
-        // solhint-disable-next-line no-inline-assembly
-        assembly {
-            chainId := chainid()
-        }
-    }
 
     /**
      * @dev The hash of the name parameter for the EIP712 domain.
@@ -127,6 +104,4 @@
     function _EIP712VersionHash() internal virtual view returns (bytes32) {
         return _HASHED_VERSION;
     }
-=======
->>>>>>> 7d20d0e2
 }