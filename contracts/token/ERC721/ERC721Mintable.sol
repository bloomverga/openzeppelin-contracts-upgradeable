pragma solidity ^0.5.0;

import "zos-lib/contracts/Initializable.sol";
import "./ERC721.sol";
import "../../access/roles/MinterRole.sol";

/**
 * @title ERC721Mintable
 * @dev ERC721 minting logic
 */
<<<<<<< HEAD
contract ERC721Mintable is Initializable, ERC721, MinterRole {
    function initialize(address sender) public initializer {
        require(ERC721._hasBeenInitialized());
        MinterRole.initialize(sender);
    }

=======
contract ERC721Mintable is ERC721, MinterRole {
>>>>>>> ae02103e
    /**
     * @dev Function to mint tokens
     * @param to The address that will receive the minted tokens.
     * @param tokenId The token id to mint.
     * @return A boolean that indicates if the operation was successful.
     */
<<<<<<< HEAD
    function mint(
        address to,
        uint256 tokenId
    )
        public
        onlyMinter
        returns (bool)
    {
        _mint(to, tokenId);
        return true;
    }

    uint256[50] private ______gap;
=======
    function mint(address to, uint256 tokenId) public onlyMinter returns (bool) {
        _mint(to, tokenId);
        return true;
    }
>>>>>>> ae02103e
}<|MERGE_RESOLUTION|>--- conflicted
+++ resolved
@@ -8,40 +8,22 @@
  * @title ERC721Mintable
  * @dev ERC721 minting logic
  */
-<<<<<<< HEAD
 contract ERC721Mintable is Initializable, ERC721, MinterRole {
     function initialize(address sender) public initializer {
         require(ERC721._hasBeenInitialized());
         MinterRole.initialize(sender);
     }
 
-=======
-contract ERC721Mintable is ERC721, MinterRole {
->>>>>>> ae02103e
     /**
      * @dev Function to mint tokens
      * @param to The address that will receive the minted tokens.
      * @param tokenId The token id to mint.
      * @return A boolean that indicates if the operation was successful.
      */
-<<<<<<< HEAD
-    function mint(
-        address to,
-        uint256 tokenId
-    )
-        public
-        onlyMinter
-        returns (bool)
-    {
+    function mint(address to, uint256 tokenId) public onlyMinter returns (bool) {
         _mint(to, tokenId);
         return true;
     }
 
     uint256[50] private ______gap;
-=======
-    function mint(address to, uint256 tokenId) public onlyMinter returns (bool) {
-        _mint(to, tokenId);
-        return true;
-    }
->>>>>>> ae02103e
 }