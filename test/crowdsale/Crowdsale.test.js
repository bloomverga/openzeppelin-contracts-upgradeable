const { accounts, contract } = require('@openzeppelin/test-environment');

const { balance, BN, constants, ether, expectEvent, expectRevert } = require('@openzeppelin/test-helpers');
const { ZERO_ADDRESS } = constants;

const { expect } = require('chai');

<<<<<<< HEAD
const Crowdsale = artifacts.require('CrowdsaleMock');
const SimpleToken = artifacts.require('SimpleTokenMock');
=======
const Crowdsale = contract.fromArtifact('CrowdsaleMock');
const SimpleToken = contract.fromArtifact('SimpleToken');

describe('Crowdsale', function () {
  const [ investor, wallet, purchaser ] = accounts;
>>>>>>> 58a33682

  const rate = new BN(1);
  const value = ether('42');
  const tokenSupply = new BN('10').pow(new BN('22'));
  const expectedTokenAmount = rate.mul(value);

  it('requires a non-null token', async function () {
    await expectRevert(
      Crowdsale.new(rate, wallet, ZERO_ADDRESS),
      'Crowdsale: token is the zero address'
    );
  });

  context('with token', async function () {
    beforeEach(async function () {
      this.token = await SimpleToken.new();
    });

    it('requires a non-zero rate', async function () {
      await expectRevert(
        Crowdsale.new(0, wallet, this.token.address), 'Crowdsale: rate is 0'
      );
    });

    it('requires a non-null wallet', async function () {
      await expectRevert(
        Crowdsale.new(rate, ZERO_ADDRESS, this.token.address), 'Crowdsale: wallet is the zero address'
      );
    });

    context('once deployed', async function () {
      beforeEach(async function () {
        this.crowdsale = await Crowdsale.new(rate, wallet, this.token.address);
        await this.token.transfer(this.crowdsale.address, tokenSupply);
      });

      describe('accepting payments', function () {
        describe('bare payments', function () {
          it('should accept payments', async function () {
            await this.crowdsale.send(value, { from: purchaser });
          });

          it('reverts on zero-valued payments', async function () {
            await expectRevert(
              this.crowdsale.send(0, { from: purchaser }), 'Crowdsale: weiAmount is 0'
            );
          });
        });

        describe('buyTokens', function () {
          it('should accept payments', async function () {
            await this.crowdsale.buyTokens(investor, { value: value, from: purchaser });
          });

          it('reverts on zero-valued payments', async function () {
            await expectRevert(
              this.crowdsale.buyTokens(investor, { value: 0, from: purchaser }), 'Crowdsale: weiAmount is 0'
            );
          });

          it('requires a non-null beneficiary', async function () {
            await expectRevert(
              this.crowdsale.buyTokens(ZERO_ADDRESS, { value: value, from: purchaser }),
              'Crowdsale: beneficiary is the zero address'
            );
          });
        });
      });

      describe('high-level purchase', function () {
        it('should log purchase', async function () {
          const { logs } = await this.crowdsale.sendTransaction({ value: value, from: investor });
          expectEvent.inLogs(logs, 'TokensPurchased', {
            purchaser: investor,
            beneficiary: investor,
            value: value,
            amount: expectedTokenAmount,
          });
        });

        it('should assign tokens to sender', async function () {
          await this.crowdsale.sendTransaction({ value: value, from: investor });
          expect(await this.token.balanceOf(investor)).to.be.bignumber.equal(expectedTokenAmount);
        });

        it('should forward funds to wallet', async function () {
          const balanceTracker = await balance.tracker(wallet);
          await this.crowdsale.sendTransaction({ value, from: investor });
          expect(await balanceTracker.delta()).to.be.bignumber.equal(value);
        });
      });

      describe('low-level purchase', function () {
        it('should log purchase', async function () {
          const { logs } = await this.crowdsale.buyTokens(investor, { value: value, from: purchaser });
          expectEvent.inLogs(logs, 'TokensPurchased', {
            purchaser: purchaser,
            beneficiary: investor,
            value: value,
            amount: expectedTokenAmount,
          });
        });

        it('should assign tokens to beneficiary', async function () {
          await this.crowdsale.buyTokens(investor, { value, from: purchaser });
          expect(await this.token.balanceOf(investor)).to.be.bignumber.equal(expectedTokenAmount);
        });

        it('should forward funds to wallet', async function () {
          const balanceTracker = await balance.tracker(wallet);
          await this.crowdsale.buyTokens(investor, { value, from: purchaser });
          expect(await balanceTracker.delta()).to.be.bignumber.equal(value);
        });
      });
    });
  });
});<|MERGE_RESOLUTION|>--- conflicted
+++ resolved
@@ -5,16 +5,11 @@
 
 const { expect } = require('chai');
 
-<<<<<<< HEAD
-const Crowdsale = artifacts.require('CrowdsaleMock');
-const SimpleToken = artifacts.require('SimpleTokenMock');
-=======
 const Crowdsale = contract.fromArtifact('CrowdsaleMock');
-const SimpleToken = contract.fromArtifact('SimpleToken');
+const SimpleToken = contract.fromArtifact('SimpleTokenMock');
 
 describe('Crowdsale', function () {
   const [ investor, wallet, purchaser ] = accounts;
->>>>>>> 58a33682
 
   const rate = new BN(1);
   const value = ether('42');
