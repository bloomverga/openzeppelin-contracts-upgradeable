--- conflicted
+++ resolved
@@ -24,12 +24,8 @@
  * motivation was to provide a way to migrate ERC20 tokens into an upgradeable
  * version of it using the OpenZeppelin SDK. To read more about how this can be done
  * using this implementation, please follow the official documentation site of
-<<<<<<< HEAD
  * the OpenZeppelinSDK: https://docs.zeppelinos.org/docs/erc20_onboarding.html
-=======
- * ZeppelinOS: https://docs.zeppelinos.org/docs/erc20_onboarding.html
  *
->>>>>>> cdf655f7
  * Example of usage:
  * ```
  * const migrator = await ERC20Migrator.new(legacyToken.address);
