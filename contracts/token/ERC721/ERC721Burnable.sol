pragma solidity ^0.5.0;

import "@openzeppelin/upgrades/contracts/Initializable.sol";

import "../../GSN/Context.sol";
import "./ERC721.sol";

/**
 * @title ERC721 Burnable Token
 * @dev ERC721 Token that can be irreversibly burned (destroyed).
 */
contract ERC721Burnable is Initializable, Context, ERC721 {
    /**
     * @dev Burns a specific ERC721 token.
     * @param tokenId uint256 id of the ERC721 token to be burned.
     */
    function burn(uint256 tokenId) public {
        //solhint-disable-next-line max-line-length
<<<<<<< HEAD
        require(_isApprovedOrOwner(_msgSender(), tokenId), "ERC721Burnable: caller is not owner nor approved");
=======
        require(_isApprovedOrOwner(msg.sender, tokenId), "ERC721Burnable: caller is not owner nor approved");
>>>>>>> 132e442c
        _burn(tokenId);
    }

    uint256[50] private ______gap;
}<|MERGE_RESOLUTION|>--- conflicted
+++ resolved
@@ -16,11 +16,7 @@
      */
     function burn(uint256 tokenId) public {
         //solhint-disable-next-line max-line-length
-<<<<<<< HEAD
         require(_isApprovedOrOwner(_msgSender(), tokenId), "ERC721Burnable: caller is not owner nor approved");
-=======
-        require(_isApprovedOrOwner(msg.sender, tokenId), "ERC721Burnable: caller is not owner nor approved");
->>>>>>> 132e442c
         _burn(tokenId);
     }
 
