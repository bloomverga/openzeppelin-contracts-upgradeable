--- conflicted
+++ resolved
@@ -1,10 +1,7 @@
 pragma solidity ^0.5.0;
 
-<<<<<<< HEAD
 import "@openzeppelin/upgrades/contracts/Initializable.sol";
 
-=======
->>>>>>> cdf655f7
 import "../../GSN/Context.sol";
 import "./IERC721.sol";
 import "./IERC721Receiver.sol";
@@ -17,11 +14,7 @@
  * @title ERC721 Non-Fungible Token Standard basic implementation
  * @dev see https://eips.ethereum.org/EIPS/eip-721
  */
-<<<<<<< HEAD
 contract ERC721 is Initializable, Context, ERC165, IERC721 {
-=======
-contract ERC721 is Context, ERC165, IERC721 {
->>>>>>> cdf655f7
     using SafeMath for uint256;
     using Address for address;
     using Counters for Counters.Counter;
