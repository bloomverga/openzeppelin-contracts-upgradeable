pragma solidity ^0.5.0;

import "@openzeppelin/upgrades/contracts/Initializable.sol";

import "./ConditionalEscrow.sol";

/**
 * @title RefundEscrow
 * @dev Escrow that holds funds for a beneficiary, deposited from multiple
 * parties.
 * @dev Intended usage: See Escrow.sol. Same usage guidelines apply here.
 * @dev The primary account (that is, the contract that instantiates this
 * contract) may deposit, close the deposit period, and allow for either
 * withdrawal by the beneficiary, or refunds to the depositors. All interactions
 * with RefundEscrow will be made through the primary contract. See the
 * RefundableCrowdsale contract for an example of RefundEscrow’s use.
 */
contract RefundEscrow is Initializable, ConditionalEscrow {
    enum State { Active, Refunding, Closed }

    event RefundsClosed();
    event RefundsEnabled();

    State private _state;
    address payable private _beneficiary;

    /**
     * @dev Constructor.
     * @param beneficiary The beneficiary of the deposits.
     */
<<<<<<< HEAD
    function initialize(address payable beneficiary, address sender) public initializer {
        ConditionalEscrow.initialize(sender);

        require(beneficiary != address(0));
=======
    constructor (address payable beneficiary) public {
        require(beneficiary != address(0), "RefundEscrow: beneficiary is the zero address");
>>>>>>> 132e442c
        _beneficiary = beneficiary;
        _state = State.Active;
    }

    /**
     * @return The current state of the escrow.
     */
    function state() public view returns (State) {
        return _state;
    }

    /**
     * @return The beneficiary of the escrow.
     */
    function beneficiary() public view returns (address) {
        return _beneficiary;
    }

    /**
     * @dev Stores funds that may later be refunded.
     * @param refundee The address funds will be sent to if a refund occurs.
     */
    function deposit(address refundee) public payable {
        require(_state == State.Active, "RefundEscrow: can only deposit while active");
        super.deposit(refundee);
    }

    /**
     * @dev Allows for the beneficiary to withdraw their funds, rejecting
     * further deposits.
     */
    function close() public onlyPrimary {
        require(_state == State.Active, "RefundEscrow: can only close while active");
        _state = State.Closed;
        emit RefundsClosed();
    }

    /**
     * @dev Allows for refunds to take place, rejecting further deposits.
     */
    function enableRefunds() public onlyPrimary {
        require(_state == State.Active, "RefundEscrow: can only enable refunds while active");
        _state = State.Refunding;
        emit RefundsEnabled();
    }

    /**
     * @dev Withdraws the beneficiary's funds.
     */
    function beneficiaryWithdraw() public {
        require(_state == State.Closed, "RefundEscrow: beneficiary can only withdraw while closed");
        _beneficiary.transfer(address(this).balance);
    }

    /**
     * @dev Returns whether refundees can withdraw their deposits (be refunded). The overridden function receives a
     * 'payee' argument, but we ignore it here since the condition is global, not per-payee.
     */
    function withdrawalAllowed(address) public view returns (bool) {
        return _state == State.Refunding;
    }

    uint256[50] private ______gap;
}<|MERGE_RESOLUTION|>--- conflicted
+++ resolved
@@ -28,15 +28,10 @@
      * @dev Constructor.
      * @param beneficiary The beneficiary of the deposits.
      */
-<<<<<<< HEAD
     function initialize(address payable beneficiary, address sender) public initializer {
         ConditionalEscrow.initialize(sender);
 
-        require(beneficiary != address(0));
-=======
-    constructor (address payable beneficiary) public {
         require(beneficiary != address(0), "RefundEscrow: beneficiary is the zero address");
->>>>>>> 132e442c
         _beneficiary = beneficiary;
         _state = State.Active;
     }
