pragma solidity ^0.5.0;

import "@openzeppelin/upgrades/contracts/Initializable.sol";

import "../../GSN/Context.sol";
import "../Roles.sol";

contract CapperRole is Initializable, Context {
    using Roles for Roles.Role;

    event CapperAdded(address indexed account);
    event CapperRemoved(address indexed account);

    Roles.Role private _cappers;

    function initialize(address sender) public initializer {
        if (!isCapper(sender)) {
            _addCapper(sender);
        }
    }

    modifier onlyCapper() {
<<<<<<< HEAD
        require(isCapper(_msgSender()), "CapperRole: caller does not have the Capper role");
=======
        require(isCapper(msg.sender), "CapperRole: caller does not have the Capper role");
>>>>>>> 132e442c
        _;
    }

    function isCapper(address account) public view returns (bool) {
        return _cappers.has(account);
    }

    function addCapper(address account) public onlyCapper {
        _addCapper(account);
    }

    function renounceCapper() public {
        _removeCapper(_msgSender());
    }

    function _addCapper(address account) internal {
        _cappers.add(account);
        emit CapperAdded(account);
    }

    function _removeCapper(address account) internal {
        _cappers.remove(account);
        emit CapperRemoved(account);
    }

    uint256[50] private ______gap;
}<|MERGE_RESOLUTION|>--- conflicted
+++ resolved
@@ -20,11 +20,7 @@
     }
 
     modifier onlyCapper() {
-<<<<<<< HEAD
         require(isCapper(_msgSender()), "CapperRole: caller does not have the Capper role");
-=======
-        require(isCapper(msg.sender), "CapperRole: caller does not have the Capper role");
->>>>>>> 132e442c
         _;
     }
 
