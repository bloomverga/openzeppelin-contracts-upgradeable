--- conflicted
+++ resolved
@@ -1,10 +1,7 @@
 pragma solidity ^0.5.0;
 
-<<<<<<< HEAD
 import "@openzeppelin/upgrades/contracts/Initializable.sol";
 
-=======
->>>>>>> cdf655f7
 import "../../GSN/Context.sol";
 import "./IERC20.sol";
 import "../../math/SafeMath.sol";
@@ -33,11 +30,7 @@
  * functions have been added to mitigate the well-known issues around setting
  * allowances. See {IERC20-approve}.
  */
-<<<<<<< HEAD
 contract ERC20 is Initializable, Context, IERC20 {
-=======
-contract ERC20 is Context, IERC20 {
->>>>>>> cdf655f7
     using SafeMath for uint256;
 
     mapping (address => uint256) private _balances;
@@ -68,13 +61,8 @@
      * - `recipient` cannot be the zero address.
      * - the caller must have a balance of at least `amount`.
      */
-<<<<<<< HEAD
-    function transfer(address to, uint256 value) public returns (bool) {
-        _transfer(_msgSender(), to, value);
-=======
     function transfer(address recipient, uint256 amount) public returns (bool) {
         _transfer(_msgSender(), recipient, amount);
->>>>>>> cdf655f7
         return true;
     }
 
@@ -92,13 +80,8 @@
      *
      * - `spender` cannot be the zero address.
      */
-<<<<<<< HEAD
-    function approve(address spender, uint256 value) public returns (bool) {
-        _approve(_msgSender(), spender, value);
-=======
     function approve(address spender, uint256 amount) public returns (bool) {
         _approve(_msgSender(), spender, amount);
->>>>>>> cdf655f7
         return true;
     }
 
@@ -114,15 +97,9 @@
      * - the caller must have allowance for `sender`'s tokens of at least
      * `amount`.
      */
-<<<<<<< HEAD
-    function transferFrom(address from, address to, uint256 value) public returns (bool) {
-        _transfer(from, to, value);
-        _approve(from, _msgSender(), _allowances[from][_msgSender()].sub(value));
-=======
     function transferFrom(address sender, address recipient, uint256 amount) public returns (bool) {
         _transfer(sender, recipient, amount);
         _approve(sender, _msgSender(), _allowances[sender][_msgSender()].sub(amount, "ERC20: transfer amount exceeds allowance"));
->>>>>>> cdf655f7
         return true;
     }
 
@@ -158,11 +135,7 @@
      * `subtractedValue`.
      */
     function decreaseAllowance(address spender, uint256 subtractedValue) public returns (bool) {
-<<<<<<< HEAD
-        _approve(_msgSender(), spender, _allowances[_msgSender()][spender].sub(subtractedValue));
-=======
         _approve(_msgSender(), spender, _allowances[_msgSender()][spender].sub(subtractedValue, "ERC20: decreased allowance below zero"));
->>>>>>> cdf655f7
         return true;
     }
 
@@ -254,11 +227,7 @@
      */
     function _burnFrom(address account, uint256 amount) internal {
         _burn(account, amount);
-<<<<<<< HEAD
-        _approve(account, _msgSender(), _allowances[account][_msgSender()].sub(amount));
-=======
         _approve(account, _msgSender(), _allowances[account][_msgSender()].sub(amount, "ERC20: burn amount exceeds allowance"));
->>>>>>> cdf655f7
     }
 
     uint256[50] private ______gap;
