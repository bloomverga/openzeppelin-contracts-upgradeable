pragma solidity ^0.5.0;

/**
 * @title Elliptic curve signature operations
 * @dev Based on https://gist.github.com/axic/5b33912c6f61ae6fd96d6c4a47afde6d
 * TODO Remove this library once solidity supports passing a signature to ecrecover.
 * See https://github.com/ethereum/solidity/issues/864
 */

library ECDSA {
<<<<<<< HEAD

=======
>>>>>>> ae02103e
    /**
     * @dev Recover signer address from a message by using their signature
     * @param hash bytes32 message, the hash is the signed message. What is recovered is the signer address.
     * @param signature bytes signature, the signature is generated using web3.eth.sign()
     */
<<<<<<< HEAD
    function recover(bytes32 hash, bytes signature)
        internal
        pure
        returns (address)
    {
=======
    function recover(bytes32 hash, bytes memory signature) internal pure returns (address) {
>>>>>>> ae02103e
        bytes32 r;
        bytes32 s;
        uint8 v;

        // Check the signature length
        if (signature.length != 65) {
            return (address(0));
        }

        // Divide the signature in r, s and v variables
        // ecrecover takes the signature parameters, and the only way to get them
        // currently is to use assembly.
<<<<<<< HEAD
        // solium-disable-next-line security/no-inline-assembly
        assembly {
            r := mload(add(signature, 32))
            s := mload(add(signature, 64))
            v := byte(0, mload(add(signature, 96)))
=======
        // solhint-disable-next-line no-inline-assembly
        assembly {
            r := mload(add(signature, 0x20))
            s := mload(add(signature, 0x40))
            v := byte(0, mload(add(signature, 0x60)))
>>>>>>> ae02103e
        }

        // Version of signature should be 27 or 28, but 0 and 1 are also possible versions
        if (v < 27) {
            v += 27;
        }
<<<<<<< HEAD

        // If the version is correct return the signer address
        if (v != 27 && v != 28) {
            return (address(0));
        } else {
            // solium-disable-next-line arg-overflow
            return ecrecover(hash, v, r, s);
        }
    }

    /**
     * toEthSignedMessageHash
     * @dev prefix a bytes32 value with "\x19Ethereum Signed Message:"
     * and hash the result
     */
    function toEthSignedMessageHash(bytes32 hash)
        internal
        pure
        returns (bytes32)
    {
        // 32 is the length in bytes of hash,
        // enforced by the type signature above
        return keccak256(
            abi.encodePacked("\x19Ethereum Signed Message:\n32", hash)
        );
    }
=======

        // If the version is correct return the signer address
        if (v != 27 && v != 28) {
            return (address(0));
        } else {
            return ecrecover(hash, v, r, s);
        }
    }

    /**
     * toEthSignedMessageHash
     * @dev prefix a bytes32 value with "\x19Ethereum Signed Message:"
     * and hash the result
     */
    function toEthSignedMessageHash(bytes32 hash) internal pure returns (bytes32) {
        // 32 is the length in bytes of hash,
        // enforced by the type signature above
        return keccak256(abi.encodePacked("\x19Ethereum Signed Message:\n32", hash));
    }
>>>>>>> ae02103e
}<|MERGE_RESOLUTION|>--- conflicted
+++ resolved
@@ -8,24 +8,12 @@
  */
 
 library ECDSA {
-<<<<<<< HEAD
-
-=======
->>>>>>> ae02103e
     /**
      * @dev Recover signer address from a message by using their signature
      * @param hash bytes32 message, the hash is the signed message. What is recovered is the signer address.
      * @param signature bytes signature, the signature is generated using web3.eth.sign()
      */
-<<<<<<< HEAD
-    function recover(bytes32 hash, bytes signature)
-        internal
-        pure
-        returns (address)
-    {
-=======
     function recover(bytes32 hash, bytes memory signature) internal pure returns (address) {
->>>>>>> ae02103e
         bytes32 r;
         bytes32 s;
         uint8 v;
@@ -38,53 +26,17 @@
         // Divide the signature in r, s and v variables
         // ecrecover takes the signature parameters, and the only way to get them
         // currently is to use assembly.
-<<<<<<< HEAD
-        // solium-disable-next-line security/no-inline-assembly
-        assembly {
-            r := mload(add(signature, 32))
-            s := mload(add(signature, 64))
-            v := byte(0, mload(add(signature, 96)))
-=======
         // solhint-disable-next-line no-inline-assembly
         assembly {
             r := mload(add(signature, 0x20))
             s := mload(add(signature, 0x40))
             v := byte(0, mload(add(signature, 0x60)))
->>>>>>> ae02103e
         }
 
         // Version of signature should be 27 or 28, but 0 and 1 are also possible versions
         if (v < 27) {
             v += 27;
         }
-<<<<<<< HEAD
-
-        // If the version is correct return the signer address
-        if (v != 27 && v != 28) {
-            return (address(0));
-        } else {
-            // solium-disable-next-line arg-overflow
-            return ecrecover(hash, v, r, s);
-        }
-    }
-
-    /**
-     * toEthSignedMessageHash
-     * @dev prefix a bytes32 value with "\x19Ethereum Signed Message:"
-     * and hash the result
-     */
-    function toEthSignedMessageHash(bytes32 hash)
-        internal
-        pure
-        returns (bytes32)
-    {
-        // 32 is the length in bytes of hash,
-        // enforced by the type signature above
-        return keccak256(
-            abi.encodePacked("\x19Ethereum Signed Message:\n32", hash)
-        );
-    }
-=======
 
         // If the version is correct return the signer address
         if (v != 27 && v != 28) {
@@ -104,5 +56,4 @@
         // enforced by the type signature above
         return keccak256(abi.encodePacked("\x19Ethereum Signed Message:\n32", hash));
     }
->>>>>>> ae02103e
 }