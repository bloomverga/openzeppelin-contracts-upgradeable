--- conflicted
+++ resolved
@@ -6,13 +6,7 @@
   "files": [
     "/contracts/**/*.sol",
     "/build/contracts/*.json",
-<<<<<<< HEAD
-    "!/contracts/mocks",
-    "!/contracts/proxy",
-    "/test/behaviors"
-=======
     "!/contracts/mocks/**/*"
->>>>>>> 735c03fc
   ],
   "bin": {
     "openzeppelin-contracts-migrate-imports": "scripts/migrate-imports.js"
