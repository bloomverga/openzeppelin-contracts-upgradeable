pragma solidity ^0.5.0;

<<<<<<< HEAD
import "@openzeppelin/upgrades/contracts/Initializable.sol";

=======
>>>>>>> cdf655f7
import "../../GSN/Context.sol";
import "./IERC721Enumerable.sol";
import "./ERC721.sol";
import "../../introspection/ERC165.sol";

/**
 * @title ERC-721 Non-Fungible Token with optional enumeration extension logic
 * @dev See https://eips.ethereum.org/EIPS/eip-721
 */
<<<<<<< HEAD
contract ERC721Enumerable is Initializable, Context, ERC165, ERC721, IERC721Enumerable {
=======
contract ERC721Enumerable is Context, ERC165, ERC721, IERC721Enumerable {
>>>>>>> cdf655f7
    // Mapping from owner to list of owned token IDs
    mapping(address => uint256[]) private _ownedTokens;

    // Mapping from token ID to index of the owner tokens list
    mapping(uint256 => uint256) private _ownedTokensIndex;

    // Array with all token ids, used for enumeration
    uint256[] private _allTokens;

    // Mapping from token id to position in the allTokens array
    mapping(uint256 => uint256) private _allTokensIndex;

    /*
     *     bytes4(keccak256('totalSupply()')) == 0x18160ddd
     *     bytes4(keccak256('tokenOfOwnerByIndex(address,uint256)')) == 0x2f745c59
     *     bytes4(keccak256('tokenByIndex(uint256)')) == 0x4f6ccce7
     *
     *     => 0x18160ddd ^ 0x2f745c59 ^ 0x4f6ccce7 == 0x780e9d63
     */
    bytes4 private constant _INTERFACE_ID_ERC721_ENUMERABLE = 0x780e9d63;

    /**
     * @dev Constructor function.
     */
    function initialize() public initializer {
        require(ERC721._hasBeenInitialized());
        // register the supported interface to conform to ERC721Enumerable via ERC165
        _registerInterface(_INTERFACE_ID_ERC721_ENUMERABLE);
    }

    function _hasBeenInitialized() internal view returns (bool) {
        return supportsInterface(_INTERFACE_ID_ERC721_ENUMERABLE);
    }

    /**
     * @dev Gets the token ID at a given index of the tokens list of the requested owner.
     * @param owner address owning the tokens list to be accessed
     * @param index uint256 representing the index to be accessed of the requested tokens list
     * @return uint256 token ID at the given index of the tokens list owned by the requested address
     */
    function tokenOfOwnerByIndex(address owner, uint256 index) public view returns (uint256) {
        require(index < balanceOf(owner), "ERC721Enumerable: owner index out of bounds");
        return _ownedTokens[owner][index];
    }

    /**
     * @dev Gets the total amount of tokens stored by the contract.
     * @return uint256 representing the total amount of tokens
     */
    function totalSupply() public view returns (uint256) {
        return _allTokens.length;
    }

    /**
     * @dev Gets the token ID at a given index of all the tokens in this contract
     * Reverts if the index is greater or equal to the total number of tokens.
     * @param index uint256 representing the index to be accessed of the tokens list
     * @return uint256 token ID at the given index of the tokens list
     */
    function tokenByIndex(uint256 index) public view returns (uint256) {
        require(index < totalSupply(), "ERC721Enumerable: global index out of bounds");
        return _allTokens[index];
    }

    /**
     * @dev Internal function to transfer ownership of a given token ID to another address.
     * As opposed to transferFrom, this imposes no restrictions on msg.sender.
     * @param from current owner of the token
     * @param to address to receive the ownership of the given token ID
     * @param tokenId uint256 ID of the token to be transferred
     */
    function _transferFrom(address from, address to, uint256 tokenId) internal {
        super._transferFrom(from, to, tokenId);

        _removeTokenFromOwnerEnumeration(from, tokenId);

        _addTokenToOwnerEnumeration(to, tokenId);
    }

    /**
     * @dev Internal function to mint a new token.
     * Reverts if the given token ID already exists.
     * @param to address the beneficiary that will own the minted token
     * @param tokenId uint256 ID of the token to be minted
     */
    function _mint(address to, uint256 tokenId) internal {
        super._mint(to, tokenId);

        _addTokenToOwnerEnumeration(to, tokenId);

        _addTokenToAllTokensEnumeration(tokenId);
    }

    /**
     * @dev Internal function to burn a specific token.
     * Reverts if the token does not exist.
     * Deprecated, use {ERC721-_burn} instead.
     * @param owner owner of the token to burn
     * @param tokenId uint256 ID of the token being burned
     */
    function _burn(address owner, uint256 tokenId) internal {
        super._burn(owner, tokenId);

        _removeTokenFromOwnerEnumeration(owner, tokenId);
        // Since tokenId will be deleted, we can clear its slot in _ownedTokensIndex to trigger a gas refund
        _ownedTokensIndex[tokenId] = 0;

        _removeTokenFromAllTokensEnumeration(tokenId);
    }

    /**
     * @dev Gets the list of token IDs of the requested owner.
     * @param owner address owning the tokens
     * @return uint256[] List of token IDs owned by the requested address
     */
    function _tokensOfOwner(address owner) internal view returns (uint256[] storage) {
        return _ownedTokens[owner];
    }

    /**
     * @dev Private function to add a token to this extension's ownership-tracking data structures.
     * @param to address representing the new owner of the given token ID
     * @param tokenId uint256 ID of the token to be added to the tokens list of the given address
     */
    function _addTokenToOwnerEnumeration(address to, uint256 tokenId) private {
        _ownedTokensIndex[tokenId] = _ownedTokens[to].length;
        _ownedTokens[to].push(tokenId);
    }

    /**
     * @dev Private function to add a token to this extension's token tracking data structures.
     * @param tokenId uint256 ID of the token to be added to the tokens list
     */
    function _addTokenToAllTokensEnumeration(uint256 tokenId) private {
        _allTokensIndex[tokenId] = _allTokens.length;
        _allTokens.push(tokenId);
    }

    /**
     * @dev Private function to remove a token from this extension's ownership-tracking data structures. Note that
     * while the token is not assigned a new owner, the `_ownedTokensIndex` mapping is _not_ updated: this allows for
     * gas optimizations e.g. when performing a transfer operation (avoiding double writes).
     * This has O(1) time complexity, but alters the order of the _ownedTokens array.
     * @param from address representing the previous owner of the given token ID
     * @param tokenId uint256 ID of the token to be removed from the tokens list of the given address
     */
    function _removeTokenFromOwnerEnumeration(address from, uint256 tokenId) private {
        // To prevent a gap in from's tokens array, we store the last token in the index of the token to delete, and
        // then delete the last slot (swap and pop).

        uint256 lastTokenIndex = _ownedTokens[from].length.sub(1);
        uint256 tokenIndex = _ownedTokensIndex[tokenId];

        // When the token to delete is the last token, the swap operation is unnecessary
        if (tokenIndex != lastTokenIndex) {
            uint256 lastTokenId = _ownedTokens[from][lastTokenIndex];

            _ownedTokens[from][tokenIndex] = lastTokenId; // Move the last token to the slot of the to-delete token
            _ownedTokensIndex[lastTokenId] = tokenIndex; // Update the moved token's index
        }

        // This also deletes the contents at the last position of the array
        _ownedTokens[from].length--;

        // Note that _ownedTokensIndex[tokenId] hasn't been cleared: it still points to the old slot (now occupied by
        // lastTokenId, or just over the end of the array if the token was the last one).
    }

    /**
     * @dev Private function to remove a token from this extension's token tracking data structures.
     * This has O(1) time complexity, but alters the order of the _allTokens array.
     * @param tokenId uint256 ID of the token to be removed from the tokens list
     */
    function _removeTokenFromAllTokensEnumeration(uint256 tokenId) private {
        // To prevent a gap in the tokens array, we store the last token in the index of the token to delete, and
        // then delete the last slot (swap and pop).

        uint256 lastTokenIndex = _allTokens.length.sub(1);
        uint256 tokenIndex = _allTokensIndex[tokenId];

        // When the token to delete is the last token, the swap operation is unnecessary. However, since this occurs so
        // rarely (when the last minted token is burnt) that we still do the swap here to avoid the gas cost of adding
        // an 'if' statement (like in _removeTokenFromOwnerEnumeration)
        uint256 lastTokenId = _allTokens[lastTokenIndex];

        _allTokens[tokenIndex] = lastTokenId; // Move the last token to the slot of the to-delete token
        _allTokensIndex[lastTokenId] = tokenIndex; // Update the moved token's index

        // This also deletes the contents at the last position of the array
        _allTokens.length--;
        _allTokensIndex[tokenId] = 0;
    }

    uint256[50] private ______gap;
}<|MERGE_RESOLUTION|>--- conflicted
+++ resolved
@@ -1,10 +1,7 @@
 pragma solidity ^0.5.0;
 
-<<<<<<< HEAD
 import "@openzeppelin/upgrades/contracts/Initializable.sol";
 
-=======
->>>>>>> cdf655f7
 import "../../GSN/Context.sol";
 import "./IERC721Enumerable.sol";
 import "./ERC721.sol";
@@ -14,11 +11,7 @@
  * @title ERC-721 Non-Fungible Token with optional enumeration extension logic
  * @dev See https://eips.ethereum.org/EIPS/eip-721
  */
-<<<<<<< HEAD
 contract ERC721Enumerable is Initializable, Context, ERC165, ERC721, IERC721Enumerable {
-=======
-contract ERC721Enumerable is Context, ERC165, ERC721, IERC721Enumerable {
->>>>>>> cdf655f7
     // Mapping from owner to list of owned token IDs
     mapping(address => uint256[]) private _ownedTokens;
 
