--- conflicted
+++ resolved
@@ -1,10 +1,6 @@
 // SPDX-License-Identifier: MIT
 
-<<<<<<< HEAD
 pragma solidity ^0.8.0;
-=======
-pragma solidity ^0.7.0;
->>>>>>> fa33fbce
 
 import "./GSNRecipient.sol";
 import "../access/Ownable.sol";
@@ -106,11 +102,7 @@
         actualCharge = actualCharge - overestimation;
 
         // After the relayed call has been executed and the actual charge estimated, the excess pre-charge is returned
-<<<<<<< HEAD
-        _token.safeTransfer(from, maxPossibleCharge - actualCharge);
-=======
-        token().safeTransfer(from, maxPossibleCharge.sub(actualCharge));
->>>>>>> fa33fbce
+        token().safeTransfer(from, maxPossibleCharge - actualCharge);
     }
 }
 
