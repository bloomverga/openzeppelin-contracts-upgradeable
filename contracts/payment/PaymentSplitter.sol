pragma solidity ^0.5.0;

import "@openzeppelin/upgrades/contracts/Initializable.sol";

import "../GSN/Context.sol";
import "../math/SafeMath.sol";

/**
 * @title PaymentSplitter
 * @dev This contract allows to split Ether payments among a group of accounts. The sender does not need to be aware
 * that the Ether will be split in this way, since it is handled transparently by the contract.
 *
 * The split can be in equal parts or in any other arbitrary proportion. The way this is specified is by assigning each
 * account to a number of shares. Of all the Ether that this contract receives, each account will then be able to claim
 * an amount proportional to the percentage of total shares they were assigned.
 *
 * `PaymentSplitter` follows a _pull payment_ model. This means that payments are not automatically forwarded to the
 * accounts but kept in this contract, and the actual transfer is triggered as a separate step by calling the `release`
 * function.
 */
contract PaymentSplitter is Initializable, Context {
    using SafeMath for uint256;

    event PayeeAdded(address account, uint256 shares);
    event PaymentReleased(address to, uint256 amount);
    event PaymentReceived(address from, uint256 amount);

    uint256 private _totalShares;
    uint256 private _totalReleased;

    mapping(address => uint256) private _shares;
    mapping(address => uint256) private _released;
    address[] private _payees;

    /**
     * @dev Creates an instance of `PaymentSplitter` where each account in `payees` is assigned the number of shares at
     * the matching position in the `shares` array.
     *
     * All addresses in `payees` must be non-zero. Both arrays must have the same non-zero length, and there must be no
     * duplicates in `payees`.
     */
<<<<<<< HEAD
    function initialize(address[] memory payees, uint256[] memory shares) public payable initializer {
        require(payees.length == shares.length);
        require(payees.length > 0);
=======
    constructor (address[] memory payees, uint256[] memory shares) public payable {
        // solhint-disable-next-line max-line-length
        require(payees.length == shares.length, "PaymentSplitter: payees and shares length mismatch");
        require(payees.length > 0, "PaymentSplitter: no payees");
>>>>>>> 132e442c

        for (uint256 i = 0; i < payees.length; i++) {
            _addPayee(payees[i], shares[i]);
        }
    }

    /**
     * @dev The Ether received will be logged with `PaymentReceived` events. Note that these events are not fully
     * reliable: it's possible for a contract to receive Ether without triggering this function. This only affects the
     * reliability of the events, and not the actual splitting of Ether.
     *
     * To learn more about this see the Solidity documentation for [fallback functions].
     *
     * [fallback functions]: https://solidity.readthedocs.io/en/latest/contracts.html#fallback-function
     */
    function () external payable {
        emit PaymentReceived(_msgSender(), msg.value);
    }

    /**
     * @dev Getter for the total shares held by payees.
     */
    function totalShares() public view returns (uint256) {
        return _totalShares;
    }

    /**
     * @dev Getter for the total amount of Ether already released.
     */
    function totalReleased() public view returns (uint256) {
        return _totalReleased;
    }

    /**
     * @dev Getter for the amount of shares held by an account.
     */
    function shares(address account) public view returns (uint256) {
        return _shares[account];
    }

    /**
     * @dev Getter for the amount of Ether already released to a payee.
     */
    function released(address account) public view returns (uint256) {
        return _released[account];
    }

    /**
     * @dev Getter for the address of the payee number `index`.
     */
    function payee(uint256 index) public view returns (address) {
        return _payees[index];
    }

    /**
     * @dev Triggers a transfer to `account` of the amount of Ether they are owed, according to their percentage of the
     * total shares and their previous withdrawals.
     */
    function release(address payable account) public {
        require(_shares[account] > 0, "PaymentSplitter: account has no shares");

        uint256 totalReceived = address(this).balance.add(_totalReleased);
        uint256 payment = totalReceived.mul(_shares[account]).div(_totalShares).sub(_released[account]);

        require(payment != 0, "PaymentSplitter: account is not due payment");

        _released[account] = _released[account].add(payment);
        _totalReleased = _totalReleased.add(payment);

        account.transfer(payment);
        emit PaymentReleased(account, payment);
    }

    /**
     * @dev Add a new payee to the contract.
     * @param account The address of the payee to add.
     * @param shares_ The number of shares owned by the payee.
     */
    function _addPayee(address account, uint256 shares_) private {
        require(account != address(0), "PaymentSplitter: account is the zero address");
        require(shares_ > 0, "PaymentSplitter: shares are 0");
        require(_shares[account] == 0, "PaymentSplitter: account already has shares");

        _payees.push(account);
        _shares[account] = shares_;
        _totalShares = _totalShares.add(shares_);
        emit PayeeAdded(account, shares_);
    }

    uint256[50] private ______gap;
}<|MERGE_RESOLUTION|>--- conflicted
+++ resolved
@@ -39,16 +39,10 @@
      * All addresses in `payees` must be non-zero. Both arrays must have the same non-zero length, and there must be no
      * duplicates in `payees`.
      */
-<<<<<<< HEAD
     function initialize(address[] memory payees, uint256[] memory shares) public payable initializer {
-        require(payees.length == shares.length);
-        require(payees.length > 0);
-=======
-    constructor (address[] memory payees, uint256[] memory shares) public payable {
         // solhint-disable-next-line max-line-length
         require(payees.length == shares.length, "PaymentSplitter: payees and shares length mismatch");
         require(payees.length > 0, "PaymentSplitter: no payees");
->>>>>>> 132e442c
 
         for (uint256 i = 0; i < payees.length; i++) {
             _addPayee(payees[i], shares[i]);
