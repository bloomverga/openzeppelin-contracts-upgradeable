--- conflicted
+++ resolved
@@ -6,50 +6,18 @@
     bytes4 private _retval;
     bool private _reverts;
 
-<<<<<<< HEAD
-    event Received(
-        address operator,
-        address from,
-        uint256 tokenId,
-        bytes data,
-        uint256 gas
-    );
-
-    constructor(bytes4 retval, bool reverts) public {
-=======
     event Received(address operator, address from, uint256 tokenId, bytes data, uint256 gas);
 
     constructor (bytes4 retval, bool reverts) public {
->>>>>>> ae02103e
         _retval = retval;
         _reverts = reverts;
     }
 
-<<<<<<< HEAD
-    function onERC721Received(
-        address operator,
-        address from,
-        uint256 tokenId,
-        bytes data
-    )
-        public
-        returns(bytes4)
-    {
-        require(!_reverts);
-        emit Received(
-            operator,
-            from,
-            tokenId,
-            data,
-            gasleft() // msg.gas was deprecated in solidityv0.4.21
-        );
-=======
     function onERC721Received(address operator, address from, uint256 tokenId, bytes memory data)
         public returns (bytes4)
     {
         require(!_reverts);
         emit Received(operator, from, tokenId, data, gasleft());
->>>>>>> ae02103e
         return _retval;
     }
 }