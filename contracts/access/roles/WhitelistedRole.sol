pragma solidity ^0.5.0;

import "@openzeppelin/upgrades/contracts/Initializable.sol";

import "../../GSN/Context.sol";
import "../Roles.sol";
import "./WhitelistAdminRole.sol";

/**
 * @title WhitelistedRole
 * @dev Whitelisted accounts have been approved by a WhitelistAdmin to perform certain actions (e.g. participate in a
 * crowdsale). This role is special in that the only accounts that can add it are WhitelistAdmins (who can also remove
 * it), and not Whitelisteds themselves.
 */
contract WhitelistedRole is Initializable, Context, WhitelistAdminRole {
    using Roles for Roles.Role;

    event WhitelistedAdded(address indexed account);
    event WhitelistedRemoved(address indexed account);

    Roles.Role private _whitelisteds;

    modifier onlyWhitelisted() {
<<<<<<< HEAD
        require(isWhitelisted(_msgSender()), "WhitelistedRole: caller does not have the Whitelisted role");
=======
        require(isWhitelisted(msg.sender), "WhitelistedRole: caller does not have the Whitelisted role");
>>>>>>> 132e442c
        _;
    }

    function initialize(address sender) public initializer {
        WhitelistAdminRole.initialize(sender);
    }

    function isWhitelisted(address account) public view returns (bool) {
        return _whitelisteds.has(account);
    }

    function addWhitelisted(address account) public onlyWhitelistAdmin {
        _addWhitelisted(account);
    }

    function removeWhitelisted(address account) public onlyWhitelistAdmin {
        _removeWhitelisted(account);
    }

    function renounceWhitelisted() public {
        _removeWhitelisted(_msgSender());
    }

    function _addWhitelisted(address account) internal {
        _whitelisteds.add(account);
        emit WhitelistedAdded(account);
    }

    function _removeWhitelisted(address account) internal {
        _whitelisteds.remove(account);
        emit WhitelistedRemoved(account);
    }

    uint256[50] private ______gap;
}<|MERGE_RESOLUTION|>--- conflicted
+++ resolved
@@ -21,11 +21,7 @@
     Roles.Role private _whitelisteds;
 
     modifier onlyWhitelisted() {
-<<<<<<< HEAD
         require(isWhitelisted(_msgSender()), "WhitelistedRole: caller does not have the Whitelisted role");
-=======
-        require(isWhitelisted(msg.sender), "WhitelistedRole: caller does not have the Whitelisted role");
->>>>>>> 132e442c
         _;
     }
 
