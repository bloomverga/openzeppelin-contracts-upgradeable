pragma solidity ^0.5.0;

import "@openzeppelin/upgrades/contracts/Initializable.sol";
import "./ERC721.sol";
import "../../access/roles/MinterRole.sol";

/**
 * @title ERC721Mintable
 * @dev ERC721 minting logic.
 */
contract ERC721Mintable is Initializable, ERC721, MinterRole {
    function initialize(address sender) public initializer {
        require(ERC721._hasBeenInitialized());
        MinterRole.initialize(sender);
    }

    /**
     * @dev Function to mint tokens.
     * @param to The address that will receive the minted token.
     * @param tokenId The token id to mint.
     * @return A boolean that indicates if the operation was successful.
     */
    function mint(address to, uint256 tokenId) public onlyMinter returns (bool) {
        _mint(to, tokenId);
        return true;
    }

<<<<<<< HEAD
    uint256[50] private ______gap;
=======
    /**
     * @dev Function to safely mint tokens.
     * @param to The address that will receive the minted token.
     * @param tokenId The token id to mint.
     * @return A boolean that indicates if the operation was successful.
     */
    function safeMint(address to, uint256 tokenId) public onlyMinter returns (bool) {
        _safeMint(to, tokenId);
        return true;
    }

    /**
     * @dev Function to safely mint tokens.
     * @param to The address that will receive the minted token.
     * @param tokenId The token id to mint.
     * @param _data bytes data to send along with a safe transfer check.
     * @return A boolean that indicates if the operation was successful.
     */
    function safeMint(address to, uint256 tokenId, bytes memory _data) public onlyMinter returns (bool) {
        _safeMint(to, tokenId, _data);
        return true;
    }
>>>>>>> cdf655f7
}<|MERGE_RESOLUTION|>--- conflicted
+++ resolved
@@ -25,9 +25,6 @@
         return true;
     }
 
-<<<<<<< HEAD
-    uint256[50] private ______gap;
-=======
     /**
      * @dev Function to safely mint tokens.
      * @param to The address that will receive the minted token.
@@ -50,5 +47,6 @@
         _safeMint(to, tokenId, _data);
         return true;
     }
->>>>>>> cdf655f7
+
+    uint256[50] private ______gap;
 }