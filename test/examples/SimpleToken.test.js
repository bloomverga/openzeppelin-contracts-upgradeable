--- conflicted
+++ resolved
@@ -1,13 +1,9 @@
 const { constants, expectEvent } = require('openzeppelin-test-helpers');
 const { ZERO_ADDRESS } = constants;
 
-<<<<<<< HEAD
-const SimpleToken = artifacts.require('SimpleTokenMock');
-=======
 const { expect } = require('chai');
 
 const SimpleToken = artifacts.require('SimpleToken');
->>>>>>> cdf655f7
 
 contract('SimpleToken', function ([_, creator]) {
   beforeEach(async function () {
