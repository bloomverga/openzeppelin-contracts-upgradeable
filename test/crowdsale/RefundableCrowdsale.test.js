--- conflicted
+++ resolved
@@ -4,16 +4,11 @@
 
 const { expect } = require('chai');
 
-<<<<<<< HEAD
-const RefundableCrowdsaleImpl = artifacts.require('RefundableCrowdsaleImpl');
-const SimpleToken = artifacts.require('SimpleTokenMock');
-=======
 const RefundableCrowdsaleImpl = contract.fromArtifact('RefundableCrowdsaleImpl');
-const SimpleToken = contract.fromArtifact('SimpleToken');
+const SimpleToken = contract.fromArtifact('SimpleTokenMock');
 
 describe('RefundableCrowdsale', function () {
   const [ wallet, investor, other ] = accounts;
->>>>>>> 58a33682
 
   const rate = new BN(1);
   const goal = ether('50');
