pragma solidity ^0.5.0;

<<<<<<< HEAD
import "@openzeppelin/upgrades/contracts/Initializable.sol";

=======
>>>>>>> cdf655f7
import "../../GSN/Context.sol";
import "./ERC20.sol";

/**
 * @dev Extension of {ERC20} that allows token holders to destroy both their own
 * tokens and those that they have an allowance for, in a way that can be
 * recognized off-chain (via event analysis).
 */
<<<<<<< HEAD
contract ERC20Burnable is Initializable, Context, ERC20 {
=======
contract ERC20Burnable is Context, ERC20 {
>>>>>>> cdf655f7
    /**
     * @dev Destroys `amount` tokens from the caller.
     *
     * See {ERC20-_burn}.
     */
    function burn(uint256 amount) public {
        _burn(_msgSender(), amount);
    }

    /**
     * @dev See {ERC20-_burnFrom}.
     */
    function burnFrom(address account, uint256 amount) public {
        _burnFrom(account, amount);
    }

    uint256[50] private ______gap;
}<|MERGE_RESOLUTION|>--- conflicted
+++ resolved
@@ -1,10 +1,7 @@
 pragma solidity ^0.5.0;
 
-<<<<<<< HEAD
 import "@openzeppelin/upgrades/contracts/Initializable.sol";
 
-=======
->>>>>>> cdf655f7
 import "../../GSN/Context.sol";
 import "./ERC20.sol";
 
@@ -13,11 +10,7 @@
  * tokens and those that they have an allowance for, in a way that can be
  * recognized off-chain (via event analysis).
  */
-<<<<<<< HEAD
 contract ERC20Burnable is Initializable, Context, ERC20 {
-=======
-contract ERC20Burnable is Context, ERC20 {
->>>>>>> cdf655f7
     /**
      * @dev Destroys `amount` tokens from the caller.
      *
