--- conflicted
+++ resolved
@@ -2,11 +2,7 @@
   "private": true,
   "name": "openzeppelin-solidity",
   "description": "Secure Smart Contract library for Solidity",
-<<<<<<< HEAD
-  "version": "3.4.0-rc.0",
-=======
   "version": "3.4.0-solc-0.7",
->>>>>>> 3153d5cd
   "files": [
     "/contracts/**/*.sol",
     "/build/contracts/*.json",
