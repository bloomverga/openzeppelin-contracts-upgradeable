const { accounts, contract } = require('@openzeppelin/test-environment');

const { BN, ether, expectRevert } = require('@openzeppelin/test-helpers');

const { expect } = require('chai');

<<<<<<< HEAD
const CappedCrowdsaleImpl = artifacts.require('CappedCrowdsaleImpl');
const SimpleToken = artifacts.require('SimpleTokenMock');
=======
const CappedCrowdsaleImpl = contract.fromArtifact('CappedCrowdsaleImpl');
const SimpleToken = contract.fromArtifact('SimpleToken');

describe('CappedCrowdsale', function () {
  const [ wallet ] = accounts;
>>>>>>> 58a33682

  const rate = new BN('1');
  const cap = ether('100');
  const lessThanCap = ether('60');
  const tokenSupply = new BN('10').pow(new BN('22'));

  beforeEach(async function () {
    this.token = await SimpleToken.new();
  });

  it('rejects a cap of zero', async function () {
    await expectRevert(CappedCrowdsaleImpl.new(rate, wallet, this.token.address, 0),
      'CappedCrowdsale: cap is 0'
    );
  });

  context('with crowdsale', function () {
    beforeEach(async function () {
      this.crowdsale = await CappedCrowdsaleImpl.new(rate, wallet, this.token.address, cap);
      await this.token.transfer(this.crowdsale.address, tokenSupply);
    });

    describe('accepting payments', function () {
      it('should accept payments within cap', async function () {
        await this.crowdsale.send(cap.sub(lessThanCap));
        await this.crowdsale.send(lessThanCap);
      });

      it('should reject payments outside cap', async function () {
        await this.crowdsale.send(cap);
        await expectRevert(this.crowdsale.send(1), 'CappedCrowdsale: cap exceeded');
      });

      it('should reject payments that exceed cap', async function () {
        await expectRevert(this.crowdsale.send(cap.addn(1)), 'CappedCrowdsale: cap exceeded');
      });
    });

    describe('ending', function () {
      it('should not reach cap if sent under cap', async function () {
        await this.crowdsale.send(lessThanCap);
        expect(await this.crowdsale.capReached()).to.equal(false);
      });

      it('should not reach cap if sent just under cap', async function () {
        await this.crowdsale.send(cap.subn(1));
        expect(await this.crowdsale.capReached()).to.equal(false);
      });

      it('should reach cap if cap sent', async function () {
        await this.crowdsale.send(cap);
        expect(await this.crowdsale.capReached()).to.equal(true);
      });
    });
  });
});<|MERGE_RESOLUTION|>--- conflicted
+++ resolved
@@ -4,16 +4,11 @@
 
 const { expect } = require('chai');
 
-<<<<<<< HEAD
-const CappedCrowdsaleImpl = artifacts.require('CappedCrowdsaleImpl');
-const SimpleToken = artifacts.require('SimpleTokenMock');
-=======
 const CappedCrowdsaleImpl = contract.fromArtifact('CappedCrowdsaleImpl');
-const SimpleToken = contract.fromArtifact('SimpleToken');
+const SimpleToken = contract.fromArtifact('SimpleTokenMock');
 
 describe('CappedCrowdsale', function () {
   const [ wallet ] = accounts;
->>>>>>> 58a33682
 
   const rate = new BN('1');
   const cap = ether('100');
