pragma solidity ^0.5.0;

import "@openzeppelin/upgrades/contracts/Initializable.sol";

import "../GSN/Context.sol";
import "../token/ERC20/IERC20.sol";
import "../math/SafeMath.sol";
import "../token/ERC20/SafeERC20.sol";
import "../utils/ReentrancyGuard.sol";

/**
 * @title Crowdsale
 * @dev Crowdsale is a base contract for managing a token crowdsale,
 * allowing investors to purchase tokens with ether. This contract implements
 * such functionality in its most fundamental form and can be extended to provide additional
 * functionality and/or custom behavior.
 * The external interface represents the basic interface for purchasing tokens, and conforms
 * the base architecture for crowdsales. It is *not* intended to be modified / overridden.
 * The internal interface conforms the extensible and modifiable surface of crowdsales. Override
 * the methods to add functionality. Consider using 'super' where appropriate to concatenate
 * behavior.
 */
contract Crowdsale is Initializable, Context, ReentrancyGuard {
    using SafeMath for uint256;
    using SafeERC20 for IERC20;

    // The token being sold
    IERC20 private _token;

    // Address where funds are collected
    address payable private _wallet;

    // How many token units a buyer gets per wei.
    // The rate is the conversion between wei and the smallest and indivisible token unit.
    // So, if you are using a rate of 1 with a ERC20Detailed token with 3 decimals called TOK
    // 1 wei will give you 1 unit, or 0.001 TOK.
    uint256 private _rate;

    // Amount of wei raised
    uint256 private _weiRaised;

    /**
     * Event for token purchase logging
     * @param purchaser who paid for the tokens
     * @param beneficiary who got the tokens
     * @param value weis paid for purchase
     * @param amount amount of tokens purchased
     */
    event TokensPurchased(address indexed purchaser, address indexed beneficiary, uint256 value, uint256 amount);

    /**
     * @param rate Number of token units a buyer gets per wei
     * @dev The rate is the conversion between wei and the smallest and indivisible
     * token unit. So, if you are using a rate of 1 with a ERC20Detailed token
     * with 3 decimals called TOK, 1 wei will give you 1 unit, or 0.001 TOK.
     * @param wallet Address where collected funds will be forwarded to
     * @param token Address of the token being sold
     */
<<<<<<< HEAD
    function initialize(uint256 rate, address payable wallet, IERC20 token) public initializer {
        require(rate > 0);
        require(wallet != address(0));
        require(address(token) != address(0));
=======
    constructor (uint256 rate, address payable wallet, IERC20 token) public {
        require(rate > 0, "Crowdsale: rate is 0");
        require(wallet != address(0), "Crowdsale: wallet is the zero address");
        require(address(token) != address(0), "Crowdsale: token is the zero address");
>>>>>>> 132e442c

        _rate = rate;
        _wallet = wallet;
        _token = token;
    }

    /**
     * @dev fallback function ***DO NOT OVERRIDE***
     * Note that other contracts will transfer funds with a base gas stipend
     * of 2300, which is not enough to call buyTokens. Consider calling
     * buyTokens directly when purchasing tokens from a contract.
     */
    function () external payable {
        buyTokens(_msgSender());
    }

    /**
     * @return the token being sold.
     */
    function token() public view returns (IERC20) {
        return _token;
    }

    /**
     * @return the address where funds are collected.
     */
    function wallet() public view returns (address payable) {
        return _wallet;
    }

    /**
     * @return the number of token units a buyer gets per wei.
     */
    function rate() public view returns (uint256) {
        return _rate;
    }

    /**
     * @return the amount of wei raised.
     */
    function weiRaised() public view returns (uint256) {
        return _weiRaised;
    }

    /**
     * @dev low level token purchase ***DO NOT OVERRIDE***
     * This function has a non-reentrancy guard, so it shouldn't be called by
     * another `nonReentrant` function.
     * @param beneficiary Recipient of the token purchase
     */
    function buyTokens(address beneficiary) public nonReentrant payable {
        uint256 weiAmount = msg.value;
        _preValidatePurchase(beneficiary, weiAmount);

        // calculate token amount to be created
        uint256 tokens = _getTokenAmount(weiAmount);

        // update state
        _weiRaised = _weiRaised.add(weiAmount);

        _processPurchase(beneficiary, tokens);
        emit TokensPurchased(_msgSender(), beneficiary, weiAmount, tokens);

        _updatePurchasingState(beneficiary, weiAmount);

        _forwardFunds();
        _postValidatePurchase(beneficiary, weiAmount);
    }

    function _hasBeenInitialized() internal view returns (bool) {
        return ((_rate > 0) && (_wallet != address(0)) && (address(_token) != address(0)));
    }

    /**
     * @dev Validation of an incoming purchase. Use require statements to revert state when conditions are not met.
     * Use `super` in contracts that inherit from Crowdsale to extend their validations.
     * Example from CappedCrowdsale.sol's _preValidatePurchase method:
     *     super._preValidatePurchase(beneficiary, weiAmount);
     *     require(weiRaised().add(weiAmount) <= cap);
     * @param beneficiary Address performing the token purchase
     * @param weiAmount Value in wei involved in the purchase
     */
    function _preValidatePurchase(address beneficiary, uint256 weiAmount) internal view {
        require(beneficiary != address(0), "Crowdsale: beneficiary is the zero address");
        require(weiAmount != 0, "Crowdsale: weiAmount is 0");
    }

    /**
     * @dev Validation of an executed purchase. Observe state and use revert statements to undo rollback when valid
     * conditions are not met.
     * @param beneficiary Address performing the token purchase
     * @param weiAmount Value in wei involved in the purchase
     */
    function _postValidatePurchase(address beneficiary, uint256 weiAmount) internal view {
        // solhint-disable-previous-line no-empty-blocks
    }

    /**
     * @dev Source of tokens. Override this method to modify the way in which the crowdsale ultimately gets and sends
     * its tokens.
     * @param beneficiary Address performing the token purchase
     * @param tokenAmount Number of tokens to be emitted
     */
    function _deliverTokens(address beneficiary, uint256 tokenAmount) internal {
        _token.safeTransfer(beneficiary, tokenAmount);
    }

    /**
     * @dev Executed when a purchase has been validated and is ready to be executed. Doesn't necessarily emit/send
     * tokens.
     * @param beneficiary Address receiving the tokens
     * @param tokenAmount Number of tokens to be purchased
     */
    function _processPurchase(address beneficiary, uint256 tokenAmount) internal {
        _deliverTokens(beneficiary, tokenAmount);
    }

    /**
     * @dev Override for extensions that require an internal state to check for validity (current user contributions,
     * etc.)
     * @param beneficiary Address receiving the tokens
     * @param weiAmount Value in wei involved in the purchase
     */
    function _updatePurchasingState(address beneficiary, uint256 weiAmount) internal {
        // solhint-disable-previous-line no-empty-blocks
    }

    /**
     * @dev Override to extend the way in which ether is converted to tokens.
     * @param weiAmount Value in wei to be converted into tokens
     * @return Number of tokens that can be purchased with the specified _weiAmount
     */
    function _getTokenAmount(uint256 weiAmount) internal view returns (uint256) {
        return weiAmount.mul(_rate);
    }

    /**
     * @dev Determines how ETH is stored/forwarded on purchases.
     */
    function _forwardFunds() internal {
        _wallet.transfer(msg.value);
    }

    uint256[50] private ______gap;
}<|MERGE_RESOLUTION|>--- conflicted
+++ resolved
@@ -56,17 +56,10 @@
      * @param wallet Address where collected funds will be forwarded to
      * @param token Address of the token being sold
      */
-<<<<<<< HEAD
     function initialize(uint256 rate, address payable wallet, IERC20 token) public initializer {
-        require(rate > 0);
-        require(wallet != address(0));
-        require(address(token) != address(0));
-=======
-    constructor (uint256 rate, address payable wallet, IERC20 token) public {
         require(rate > 0, "Crowdsale: rate is 0");
         require(wallet != address(0), "Crowdsale: wallet is the zero address");
         require(address(token) != address(0), "Crowdsale: token is the zero address");
->>>>>>> 132e442c
 
         _rate = rate;
         _wallet = wallet;
