--- conflicted
+++ resolved
@@ -47,11 +47,7 @@
   )
 
   if [ "$SOLIDITY_COVERAGE" = true ]; then
-<<<<<<< HEAD
-    node_modules/.bin/ganache-cli-coverage --emitFreeLogs true --allowUnlimitedContractSize true --gasLimit 0xfffffffffffff --port "$ganache_port" "${accounts[@]}" > /dev/null &
-=======
     npx ganache-cli-coverage --emitFreeLogs true --allowUnlimitedContractSize true --gasLimit 0xfffffffffffff --port "$ganache_port" "${accounts[@]}" > /dev/null &
->>>>>>> cdf655f7
   else
     npx ganache-cli --gasLimit 0xfffffffffff --port "$ganache_port" "${accounts[@]}" > /dev/null &
   fi
