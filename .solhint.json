--- conflicted
+++ resolved
@@ -4,11 +4,7 @@
     "func-order": "off",
     "mark-callable-contracts": "off",
     "no-empty-blocks": "off",
-<<<<<<< HEAD
-    "compiler-version": ["error", "^0.7.0"],
-=======
     "compiler-version": "off",
->>>>>>> 90ed1af9
     "private-vars-leading-underscore": "error",
     "reason-string": "off",
     "func-visibility": ["error", { "ignoreConstructors": true }]
