--- conflicted
+++ resolved
@@ -1,10 +1,7 @@
 pragma solidity ^0.5.0;
 
-<<<<<<< HEAD
 import "@openzeppelin/upgrades/contracts/Initializable.sol";
 
-=======
->>>>>>> cdf655f7
 import "../GSN/Context.sol";
 import "../math/SafeMath.sol";
 
@@ -21,11 +18,7 @@
  * accounts but kept in this contract, and the actual transfer is triggered as a separate step by calling the {release}
  * function.
  */
-<<<<<<< HEAD
 contract PaymentSplitter is Initializable, Context {
-=======
-contract PaymentSplitter is Context {
->>>>>>> cdf655f7
     using SafeMath for uint256;
 
     event PayeeAdded(address account, uint256 shares);
