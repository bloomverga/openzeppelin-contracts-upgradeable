# <img src="logo.png" alt="OpenZeppelin" height="40px">

<<<<<<< HEAD
## OpenZeppelin Contracts Ethereum Package

[![NPM Package](https://img.shields.io/npm/v/@openzeppelin/contracts-ethereum-package.svg)](https://www.npmjs.org/package/@openzeppelin/contracts-ethereum-package)
[![Build Status](https://circleci.com/gh/OpenZeppelin/openzeppelin-contracts-ethereum-package.svg?style=shield)](https://circleci.com/gh/OpenZeppelin/openzeppelin-contracts-ethereum-package)

**OpenZeppelin Contracts is a library for secure smart contract development.** It provides implementations of standards like ERC20 and ERC721 which you can deploy as-is or extend to suit your needs, as well as Solidity components to build custom contracts and more complex decentralized systems.

This fork of OpenZeppelin is set up as a **reusable Ethereum Package**. It is deployed to the kovan, rinkeby, and ropsten test networks, as well as to the main Ethereum network. You can reuse any of the pre-deployed on-chain contracts by simply linking to them using the [OpenZeppelin SDK](https://github.com/openzeppelin/openzeppelin-sdk), or reuse their Solidity source code as with the [vanilla version of OpenZeppelin Contracts](https://github.com/OpenZeppelin/openzeppelin-contracts).

## Differences with openzeppelin-contracts

This package contains the same contracts as the vanilla [openzeppelin-contracts](https://github.com/openZeppelin/openzeppelin-contracts). The main difference is that _all contracts in this package are potentially upgradeable_: you will notice that no contracts have constructors defined, but use [initializer functions](https://docs.zeppelinos.org/docs/writing_contracts.html#initializers) instead. Also, this package is set up as an Ethereum package, and provides a small set of pre-deployed logic contracts that can be used directly via the OpenZeppelin SDK, without needing to deploy them again.

All in all, **you should use this package instead of openzeppelin-solidity if you are managing your project via the OpenZeppelin CLI**.
=======
[![NPM Package](https://img.shields.io/npm/v/@openzeppelin/contracts.svg)](https://www.npmjs.org/package/@openzeppelin/contracts)
[![Build Status](https://circleci.com/gh/OpenZeppelin/openzeppelin-contracts.svg?style=shield)](https://circleci.com/gh/OpenZeppelin/openzeppelin-contracts)
[![Coverage Status](https://codecov.io/gh/OpenZeppelin/openzeppelin-contracts/graph/badge.svg)](https://codecov.io/gh/OpenZeppelin/openzeppelin-contracts)

**OpenZeppelin Contracts is a library for secure smart contract development.** It provides implementations of standards like ERC20 and ERC721 which you can deploy as-is or extend to suit your needs, as well as Solidity components to build custom contracts and more complex decentralized systems.
>>>>>>> cdf655f7

## Install

```
<<<<<<< HEAD
npm install @openzeppelin/contracts-ethereum-package
```

## Deployed logic contracts

- [StandaloneERC20](contracts/token/ERC20/StandaloneERC20.sol): ERC20 token implementation, optionally mintable and pausable.
- [StandaloneERC721](contracts/token/ERC721/StandaloneERC721.sol): ERC721 non-fungible token implementation with metadata and enumerable extensions, optionally mintable and pausable.
- [TokenVesting](contracts/drafts/TokenVesting.sol): Token holder contract that can release its token balance gradually like a typical vesting scheme, with a cliff and vesting period, optionally revocable.
- [PaymentSplitter](contracts/payment/PaymentSplitter.sol): Splits payments among a group of addresses proportionately to some number of shares they own.

## Using via the OpenZeppelin CLI

You can easily create upgradeable instances of any of the logic contracts listed above using the OpenZeppelin CLI. This will rely on the pre-deployed instances in mainnet, kovan, ropsten, or rinkeby, greatly reducing your gas deployment costs. To do this, just [create a new OpenZeppelin SDK project](https://docs.zeppelinos.org/docs/deploying.html) and [link to this package](https://docs.zeppelinos.org/docs/linking.html).

```bash
$ npm install -g @openzeppelin/cli
$ openzeppelin init
$ openzeppelin link @openzeppelin/contracts-ethereum-package
> Installing...
$ openzeppelin create @openzeppelin/contracts-ethereum-package/StandaloneERC20
> Creating...
```

To create an instance of a contract, use the `openzeppelin create` command. As an example, you can run the following to create an upgradeable ERC20 named MyToken, with symbol TKN and 8 decimals, and an initial supply of 100 tokens assigned to the address HOLDER, with a MINTER and a PAUSER. Remember to replace $HOLDER, $MINTER, and $PAUSER with actual addresses when you run this command; you can specify more than one (or none at all) minters and pausers.

=======
npm install @openzeppelin/contracts
>>>>>>> cdf655f7
```
$ openzeppelin create
? Pick a contract to instantiate: @openzeppelin/contracts-ethereum-package/StandaloneERC20
? Pick a network: development
✓ Deploying @openzeppelin/contracts-ethereum-package dependency to network
? Do you want to call a function on the instance after creating it?: Yes
? Select which function: * initialize(name: string, symbol: string, decimals: uint8, initialSupply: uint256, initialHolder: address, minters: address[], pausers: address[])
? name (string): MyToken
? symbol (string): MYT
? decimals (uint8): 18
? initialSupply (uint256): 100e18
? initialHolder (address): 0x90f8bf6a479f320ead074411a4b0e7944ea8c9c1
? minters (address[]):
? pausers (address[]):
✓ Setting everything up to create contract instances
✓ Instance created at 0x2612Af3A521c2df9EAF28422Ca335b04AdF3ac66
```

OpenZeppelin will create an upgradeable ERC20 instance and keep track of its address in the `.openzeppelin/rinkeby.json` file. Should you update your version of the openzeppelin contracts ethereum package later down the road, you can simply run `openzeppelin update` to upgrade all your ERC20 instances to the latest version.

<<<<<<< HEAD
You can also deploy a ERC721 token by choosing the `StandaloneERC721` contract when running `openzeppelin create`. Refer to the `initialize` function of each of the predeployed logic contracts to see which parameters are required for initialization.
=======
OpenZeppelin Contracts features a stable API, which means your contracts won't break unexpectedly when upgrading to a newer minor version. You can read ṫhe details in our [API Stability] document.
>>>>>>> cdf655f7

## Extending contracts

If you prefer to write your custom contracts, import the ones from this package and extend them through inheritance. Note that **you must use this package and not `@openzeppelin/contracts` if you are [writing upgradeable contracts](https://docs.zeppelinos.org/docs/writing_contracts.html)**.

```solidity
pragma solidity ^0.5.0;

<<<<<<< HEAD
import '@openzeppelin/upgrades/contracts/Initializable.sol';
import '@openzeppelin/contracts-ethereum-package/contracts/token/ERC721/ERC721Full.sol';
import '@openzeppelin/contracts-ethereum-package/contracts/token/ERC721/ERC721Mintable.sol';
=======
import "@openzeppelin/contracts/token/ERC721/ERC721Full.sol";
import "@openzeppelin/contracts/token/ERC721/ERC721Mintable.sol";
>>>>>>> cdf655f7

contract MyNFT is Initializable, ERC721Full, ERC721Mintable {
  function initialize() public initializer {
    ERC721.initialize();
    ERC721Enumerable.initialize();
    ERC721Metadata.initialize("MyNFT", "MNFT");
    ERC721Mintable.initialize(msg.sender);
  }
}
```

On our site you will find a few [guides] to learn about the different parts of OpenZeppelin, as well as [documentation for the API][API docs]. Keep in mind that the API docs are work in progress, and don’t hesitate to ask questions in [our forum][forum].

## Security

<<<<<<< HEAD
OpenZeppelin Contracts is maintained by [OpenZeppelin](https://openzeppelin.com) the company, and developed following our high standards for code quality and security. OpenZeppelin Contracts is meant to provide tested and community-audited code, but please use common sense when doing anything that deals with real money! We take no responsibility for your implementation decisions and any security problems you might experience.
=======
This project is maintained by [OpenZeppelin], and developed following our high standards for code quality and security. OpenZeppelin is meant to provide tested and community-audited code, but please use common sense when doing anything that deals with real money! We take no responsibility for your implementation decisions and any security problems you might experience.
>>>>>>> cdf655f7

The core development principles and strategies that OpenZeppelin Contracts is based on include: security in depth, simple and modular code, clarity-driven naming conventions, comprehensive unit testing, pre-and-post-condition sanity checks, code consistency, and regular audits.

The latest audit was done on October 2018 on version 2.0.0.

Please report any security issues you find to security@openzeppelin.org.

## Contribute

OpenZeppelin exists thanks to its contributors. There are many ways you can participate and help build high quality software. Check out the [contribution guide]!

## License

OpenZeppelin is released under the [MIT License](LICENSE).

<<<<<<< HEAD
[API docs]: https://docs.openzeppelin.org/v2.3.0/api/token/erc20
[guides]: https://docs.openzeppelin.org/v2.3.0/get-started
[forum]: https://forum.zeppelin.solutions
[Zeppelin]: https://zeppelin.solutions
[contribution guide]: CONTRIBUTING.md
=======

[API docs]: https://docs.openzeppelin.com/contracts/api/token/erc20
[guides]: https://docs.openzeppelin.com/contracts
[API Stability]: https://docs.openzeppelin.com/contracts/api-stability
[forum]: https://forum.openzeppelin.com
[OpenZeppelin]: https://openzeppelin.com
[contribution guide]: CONTRIBUTING.md
[Truffle]: https://truffleframework.com/docs/truffle/quickstart
[Embark]: https://embark.status.im/docs/quick_start.html
[Buidler]: https://buidler.dev/getting-started/#overview
>>>>>>> cdf655f7
<|MERGE_RESOLUTION|>--- conflicted
+++ resolved
@@ -1,6 +1,5 @@
 # <img src="logo.png" alt="OpenZeppelin" height="40px">
 
-<<<<<<< HEAD
 ## OpenZeppelin Contracts Ethereum Package
 
 [![NPM Package](https://img.shields.io/npm/v/@openzeppelin/contracts-ethereum-package.svg)](https://www.npmjs.org/package/@openzeppelin/contracts-ethereum-package)
@@ -15,18 +14,10 @@
 This package contains the same contracts as the vanilla [openzeppelin-contracts](https://github.com/openZeppelin/openzeppelin-contracts). The main difference is that _all contracts in this package are potentially upgradeable_: you will notice that no contracts have constructors defined, but use [initializer functions](https://docs.zeppelinos.org/docs/writing_contracts.html#initializers) instead. Also, this package is set up as an Ethereum package, and provides a small set of pre-deployed logic contracts that can be used directly via the OpenZeppelin SDK, without needing to deploy them again.
 
 All in all, **you should use this package instead of openzeppelin-solidity if you are managing your project via the OpenZeppelin CLI**.
-=======
-[![NPM Package](https://img.shields.io/npm/v/@openzeppelin/contracts.svg)](https://www.npmjs.org/package/@openzeppelin/contracts)
-[![Build Status](https://circleci.com/gh/OpenZeppelin/openzeppelin-contracts.svg?style=shield)](https://circleci.com/gh/OpenZeppelin/openzeppelin-contracts)
-[![Coverage Status](https://codecov.io/gh/OpenZeppelin/openzeppelin-contracts/graph/badge.svg)](https://codecov.io/gh/OpenZeppelin/openzeppelin-contracts)
-
-**OpenZeppelin Contracts is a library for secure smart contract development.** It provides implementations of standards like ERC20 and ERC721 which you can deploy as-is or extend to suit your needs, as well as Solidity components to build custom contracts and more complex decentralized systems.
->>>>>>> cdf655f7
 
 ## Install
 
 ```
-<<<<<<< HEAD
 npm install @openzeppelin/contracts-ethereum-package
 ```
 
@@ -52,9 +43,6 @@
 
 To create an instance of a contract, use the `openzeppelin create` command. As an example, you can run the following to create an upgradeable ERC20 named MyToken, with symbol TKN and 8 decimals, and an initial supply of 100 tokens assigned to the address HOLDER, with a MINTER and a PAUSER. Remember to replace $HOLDER, $MINTER, and $PAUSER with actual addresses when you run this command; you can specify more than one (or none at all) minters and pausers.
 
-=======
-npm install @openzeppelin/contracts
->>>>>>> cdf655f7
 ```
 $ openzeppelin create
 ? Pick a contract to instantiate: @openzeppelin/contracts-ethereum-package/StandaloneERC20
@@ -75,11 +63,7 @@
 
 OpenZeppelin will create an upgradeable ERC20 instance and keep track of its address in the `.openzeppelin/rinkeby.json` file. Should you update your version of the openzeppelin contracts ethereum package later down the road, you can simply run `openzeppelin update` to upgrade all your ERC20 instances to the latest version.
 
-<<<<<<< HEAD
 You can also deploy a ERC721 token by choosing the `StandaloneERC721` contract when running `openzeppelin create`. Refer to the `initialize` function of each of the predeployed logic contracts to see which parameters are required for initialization.
-=======
-OpenZeppelin Contracts features a stable API, which means your contracts won't break unexpectedly when upgrading to a newer minor version. You can read ṫhe details in our [API Stability] document.
->>>>>>> cdf655f7
 
 ## Extending contracts
 
@@ -88,14 +72,9 @@
 ```solidity
 pragma solidity ^0.5.0;
 
-<<<<<<< HEAD
 import '@openzeppelin/upgrades/contracts/Initializable.sol';
 import '@openzeppelin/contracts-ethereum-package/contracts/token/ERC721/ERC721Full.sol';
 import '@openzeppelin/contracts-ethereum-package/contracts/token/ERC721/ERC721Mintable.sol';
-=======
-import "@openzeppelin/contracts/token/ERC721/ERC721Full.sol";
-import "@openzeppelin/contracts/token/ERC721/ERC721Mintable.sol";
->>>>>>> cdf655f7
 
 contract MyNFT is Initializable, ERC721Full, ERC721Mintable {
   function initialize() public initializer {
@@ -111,11 +90,7 @@
 
 ## Security
 
-<<<<<<< HEAD
-OpenZeppelin Contracts is maintained by [OpenZeppelin](https://openzeppelin.com) the company, and developed following our high standards for code quality and security. OpenZeppelin Contracts is meant to provide tested and community-audited code, but please use common sense when doing anything that deals with real money! We take no responsibility for your implementation decisions and any security problems you might experience.
-=======
-This project is maintained by [OpenZeppelin], and developed following our high standards for code quality and security. OpenZeppelin is meant to provide tested and community-audited code, but please use common sense when doing anything that deals with real money! We take no responsibility for your implementation decisions and any security problems you might experience.
->>>>>>> cdf655f7
+OpenZeppelin Contracts is maintained by [OpenZeppelin] the company, and developed following our high standards for code quality and security. OpenZeppelin Contracts is meant to provide tested and community-audited code, but please use common sense when doing anything that deals with real money! We take no responsibility for your implementation decisions and any security problems you might experience.
 
 The core development principles and strategies that OpenZeppelin Contracts is based on include: security in depth, simple and modular code, clarity-driven naming conventions, comprehensive unit testing, pre-and-post-condition sanity checks, code consistency, and regular audits.
 
@@ -131,21 +106,8 @@
 
 OpenZeppelin is released under the [MIT License](LICENSE).
 
-<<<<<<< HEAD
-[API docs]: https://docs.openzeppelin.org/v2.3.0/api/token/erc20
-[guides]: https://docs.openzeppelin.org/v2.3.0/get-started
-[forum]: https://forum.zeppelin.solutions
-[Zeppelin]: https://zeppelin.solutions
-[contribution guide]: CONTRIBUTING.md
-=======
-
-[API docs]: https://docs.openzeppelin.com/contracts/api/token/erc20
-[guides]: https://docs.openzeppelin.com/contracts
-[API Stability]: https://docs.openzeppelin.com/contracts/api-stability
+[API docs]: https://docs.openzeppelin.com/contracts/2.x/api/token/erc20
+[guides]: https://docs.openzeppelin.com/contracts/2.x/
 [forum]: https://forum.openzeppelin.com
 [OpenZeppelin]: https://openzeppelin.com
-[contribution guide]: CONTRIBUTING.md
-[Truffle]: https://truffleframework.com/docs/truffle/quickstart
-[Embark]: https://embark.status.im/docs/quick_start.html
-[Buidler]: https://buidler.dev/getting-started/#overview
->>>>>>> cdf655f7
+[contribution guide]: CONTRIBUTING.md