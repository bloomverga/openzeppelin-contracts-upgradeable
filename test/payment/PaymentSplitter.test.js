--- conflicted
+++ resolved
@@ -1,13 +1,9 @@
 const { balance, constants, ether, expectEvent, send, expectRevert } = require('openzeppelin-test-helpers');
 const { ZERO_ADDRESS } = constants;
 
-<<<<<<< HEAD
-const PaymentSplitter = artifacts.require('PaymentSplitterMock');
-=======
 const { expect } = require('chai');
 
 const PaymentSplitter = artifacts.require('PaymentSplitter');
->>>>>>> cdf655f7
 
 contract('PaymentSplitter', function ([_, owner, payee1, payee2, payee3, nonpayee1, payer1]) {
   const amount = ether('1');
