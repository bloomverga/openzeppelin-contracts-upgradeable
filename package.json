--- conflicted
+++ resolved
@@ -1,23 +1,14 @@
 {
-<<<<<<< HEAD
   "name": "@openzeppelin/contracts-ethereum-package",
-  "version": "2.2.3",
-=======
-  "name": "openzeppelin-solidity",
   "version": "2.3.0",
->>>>>>> 132e442c
   "description": "Secure Smart Contract library for Solidity",
   "files": [
+    ".openzeppelin",
     "build",
     "contracts",
-<<<<<<< HEAD
-    "test/behaviors",
-    ".openzeppelin"
-=======
     "!contracts/mocks",
     "!contracts/examples",
     "test/behaviors"
->>>>>>> 132e442c
   ],
   "scripts": {
     "compile": "truffle compile",
@@ -30,15 +21,10 @@
     "lint:js": "eslint .",
     "lint:js:fix": "eslint . --fix",
     "lint:sol": "solhint --max-warnings 0 \"contracts/**/*.sol\"",
-<<<<<<< HEAD
-    "prepack": "npm run build",
-    "test": "npm run compile && scripts/test.sh"
-=======
     "prepare": "node scripts/prepare.js",
     "release": "scripts/release/release.sh",
     "version": "scripts/release/update-changelog-release-date.js && scripts/release/update-ethpm-version.js",
     "test": "scripts/test.sh"
->>>>>>> 132e442c
   },
   "repository": {
     "type": "git",
@@ -59,18 +45,14 @@
   },
   "homepage": "https://github.com/OpenZeppelin/openzeppelin-contracts-ethereum-package",
   "devDependencies": {
-<<<<<<< HEAD
     "@openzeppelin/cli": "2.5.0",
     "@openzeppelin/gsn-helpers": "^0.1.5",
     "@openzeppelin/gsn-provider": "^0.1.5",
     "@openzeppelin/upgrades": "2.5.0",
     "chai": "^4.2.0",
     "chai-bn": "^0.1.1",
-=======
-    "chai": "^4.2.0",
     "concurrently": "^4.1.0",
     "coveralls": "^3.0.1",
->>>>>>> 132e442c
     "eslint": "^4.19.1",
     "eslint-config-standard": "^10.2.1",
     "eslint-plugin-import": "^2.13.0",
@@ -79,30 +61,19 @@
     "eslint-plugin-promise": "^3.8.0",
     "eslint-plugin-standard": "^3.1.0",
     "ethereumjs-util": "^6.0.0",
-<<<<<<< HEAD
-    "ethjs-abi": "^0.2.1",
-    "ganache-cli": "^6.5.1",
-    "ganache-cli-coverage": "https://github.com/frangio/ganache-cli/releases/download/v6.4.1-coverage/ganache-cli-coverage-6.4.1.tgz",
-    "npm-install-peers": "^1.2.1",
-    "openzeppelin-test-helpers": "^0.1.1",
-    "pify": "^4.0.1",
-    "solhint": "^1.5.0",
-    "solidity-coverage": "https://github.com:rotcivegaf/solidity-coverage.git#5875f5b7bc74d447f3312c9c0e9fc7814b482477",
-    "truffle": "^5.0.18"
-  },
-  "peerDependencies": {
-    "@openzeppelin/upgrades": "^2.5.0"
-=======
     "ganache-cli": "^6.4.1",
     "ganache-cli-coverage": "https://github.com/frangio/ganache-cli/releases/download/v6.4.1-coverage/ganache-cli-coverage-6.4.1.tgz",
     "micromatch": "^4.0.2",
     "nodemon": "^1.19.0",
+    "npm-install-peers": "^1.2.1",
     "openzeppelin-docsite": "github:OpenZeppelin/openzeppelin-docsite#ee1df82d52ad3df4337b20392627975091f8d5b3",
     "openzeppelin-test-helpers": "^0.3.2",
     "solhint": "^1.5.0",
     "solidity-coverage": "github:rotcivegaf/solidity-coverage#5875f5b7bc74d447f3312c9c0e9fc7814b482477",
     "solidity-docgen": "github:OpenZeppelin/solidity-docgen#03f42b5e271b1e1c1d0b814b921ecdc086055255",
     "truffle": "^5.0.18"
->>>>>>> 132e442c
+  },
+  "peerDependencies": {
+    "@openzeppelin/upgrades": "^2.5.0"
   }
 }