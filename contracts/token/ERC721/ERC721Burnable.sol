--- conflicted
+++ resolved
@@ -3,23 +3,11 @@
 import "zos-lib/contracts/Initializable.sol";
 import "./ERC721.sol";
 
-<<<<<<< HEAD
-
-contract ERC721Burnable is Initializable, ERC721 {
-    function burn(uint256 tokenId)
-        public
-    {
-        require(_isApprovedOrOwner(msg.sender, tokenId));
-        _burn(ownerOf(tokenId), tokenId);
-    }
-
-    uint256[50] private ______gap;
-=======
 /**
  * @title ERC721 Burnable Token
  * @dev ERC721 Token that can be irreversibly burned (destroyed).
  */
-contract ERC721Burnable is ERC721 {
+contract ERC721Burnable is Initializable, ERC721 {
     /**
      * @dev Burns a specific ERC721 token.
      * @param tokenId uint256 id of the ERC721 token to be burned.
@@ -28,5 +16,6 @@
         require(_isApprovedOrOwner(msg.sender, tokenId));
         _burn(tokenId);
     }
->>>>>>> ae02103e
+
+    uint256[50] private ______gap;
 }