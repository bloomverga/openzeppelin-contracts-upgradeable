--- conflicted
+++ resolved
@@ -1,21 +1,14 @@
-<<<<<<< HEAD
-const { expectRevert } = require('openzeppelin-test-helpers');
-=======
+
 const { accounts, contract } = require('@openzeppelin/test-environment');
+const { expectRevert } = require('@openzeppelin/test-helpers');
 
-require('@openzeppelin/test-helpers');
->>>>>>> 58a33682
 const { shouldBehaveLikeOwnable } = require('./Ownable.behavior');
 
 const Ownable = contract.fromArtifact('OwnableMock');
 
 describe('Ownable', function () {
-  const [ owner, ...otherAccounts ] = accounts;
+  const [ owner, anyone, ...otherAccounts ] = accounts;
 
-<<<<<<< HEAD
-contract('Ownable', function ([_, owner, anyone, ...otherAccounts]) {
-=======
->>>>>>> 58a33682
   beforeEach(async function () {
     this.ownable = await Ownable.new({ from: owner });
   });
