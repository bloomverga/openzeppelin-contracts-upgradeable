pragma solidity ^0.5.0;

import "@openzeppelin/upgrades/contracts/Initializable.sol";
import "../../math/SafeMath.sol";
import "../Crowdsale.sol";

/**
 * @title CappedCrowdsale
 * @dev Crowdsale with a limit for total contributions.
 */
contract CappedCrowdsale is Initializable, Crowdsale {
    using SafeMath for uint256;

    uint256 private _cap;

    /**
     * @dev Constructor, takes maximum amount of wei accepted in the crowdsale.
     * @param cap Max amount of wei to be contributed
     */
<<<<<<< HEAD
    function initialize(uint256 cap) public initializer {
        assert(Crowdsale._hasBeenInitialized());

        require(cap > 0);
=======
    constructor (uint256 cap) public {
        require(cap > 0, "CappedCrowdsale: cap is 0");
>>>>>>> 132e442c
        _cap = cap;
    }

    /**
     * @return the cap of the crowdsale.
     */
    function cap() public view returns (uint256) {
        return _cap;
    }

    /**
     * @dev Checks whether the cap has been reached.
     * @return Whether the cap was reached
     */
    function capReached() public view returns (bool) {
        return weiRaised() >= _cap;
    }

    /**
     * @dev Extend parent behavior requiring purchase to respect the funding cap.
     * @param beneficiary Token purchaser
     * @param weiAmount Amount of wei contributed
     */
    function _preValidatePurchase(address beneficiary, uint256 weiAmount) internal view {
        super._preValidatePurchase(beneficiary, weiAmount);
        require(weiRaised().add(weiAmount) <= _cap, "CappedCrowdsale: cap exceeded");
    }

    uint256[50] private ______gap;
}<|MERGE_RESOLUTION|>--- conflicted
+++ resolved
@@ -17,15 +17,10 @@
      * @dev Constructor, takes maximum amount of wei accepted in the crowdsale.
      * @param cap Max amount of wei to be contributed
      */
-<<<<<<< HEAD
     function initialize(uint256 cap) public initializer {
         assert(Crowdsale._hasBeenInitialized());
 
-        require(cap > 0);
-=======
-    constructor (uint256 cap) public {
         require(cap > 0, "CappedCrowdsale: cap is 0");
->>>>>>> 132e442c
         _cap = cap;
     }
 
