--- conflicted
+++ resolved
@@ -23,7 +23,6 @@
 
 The package replicates the structure of the main OpenZeppelin Contracts package, but every file and contract has the suffix `Upgradeable`.
 
-<<<<<<< HEAD
 ```diff
 -import "@openzeppelin/contracts/token/ERC721/ERC721.sol";
 +import "@openzeppelin/contracts-upgradeable/token/ERC721/ERC721Upgradeable.sol";
@@ -31,25 +30,14 @@
 -contract MyCollectible is ERC721 {
 +contract MyCollectible is ERC721Upgradeable {
 ```
-=======
-```solidity
-pragma solidity ^0.8.0;
->>>>>>> 7d20d0e2
 
 Constructors are replaced by internal initializer functions following the naming convention `__{ContractName}_init`. Since these are internal, you must always define your own public initializer function and call the parent initializer of the contract you extend.
 
-<<<<<<< HEAD
 ```diff
--    constructor() ERC721("MyCollectible", "MCO") public {
+-    constructor() ERC721("MyCollectible", "MCO") {
 +    function initialize() initializer public {
 +        __ERC721_init("MyCollectible", "MCO");
      }
-=======
-contract MyCollectible is ERC721 {
-    constructor() ERC721("MyCollectible", "MCO") {
-    }
-}
->>>>>>> 7d20d0e2
 ```
 
 > **Caution**
