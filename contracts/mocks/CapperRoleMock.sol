pragma solidity ^0.5.0;

import "../access/roles/CapperRole.sol";

contract CapperRoleMock is CapperRole {
<<<<<<< HEAD
    constructor() public {
        CapperRole.initialize(msg.sender);
    }

    function removeCapper(address account) public {
        _removeCapper(account);
    }

    function onlyCapperMock() public view onlyCapper {
    }

=======
    function removeCapper(address account) public {
        _removeCapper(account);
    }

    function onlyCapperMock() public view onlyCapper {
        // solhint-disable-previous-line no-empty-blocks
    }

>>>>>>> ae02103e
    // Causes a compilation error if super._removeCapper is not internal
    function _removeCapper(address account) internal {
        super._removeCapper(account);
    }
}<|MERGE_RESOLUTION|>--- conflicted
+++ resolved
@@ -3,7 +3,6 @@
 import "../access/roles/CapperRole.sol";
 
 contract CapperRoleMock is CapperRole {
-<<<<<<< HEAD
     constructor() public {
         CapperRole.initialize(msg.sender);
     }
@@ -13,18 +12,9 @@
     }
 
     function onlyCapperMock() public view onlyCapper {
-    }
-
-=======
-    function removeCapper(address account) public {
-        _removeCapper(account);
-    }
-
-    function onlyCapperMock() public view onlyCapper {
         // solhint-disable-previous-line no-empty-blocks
     }
 
->>>>>>> ae02103e
     // Causes a compilation error if super._removeCapper is not internal
     function _removeCapper(address account) internal {
         super._removeCapper(account);
