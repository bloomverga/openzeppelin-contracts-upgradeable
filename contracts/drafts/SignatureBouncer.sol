--- conflicted
+++ resolved
@@ -54,11 +54,7 @@
      * @dev Requires that a valid signature of a signer was provided.
      */
     modifier onlyValidSignature(bytes memory signature) {
-<<<<<<< HEAD
         require(_isValidSignature(_msgSender(), signature), "SignatureBouncer: invalid signature for caller");
-=======
-        require(_isValidSignature(msg.sender, signature), "SignatureBouncer: invalid signature for caller");
->>>>>>> 132e442c
         _;
     }
 
@@ -67,11 +63,7 @@
      */
     modifier onlyValidSignatureAndMethod(bytes memory signature) {
         // solhint-disable-next-line max-line-length
-<<<<<<< HEAD
         require(_isValidSignatureAndMethod(_msgSender(), signature), "SignatureBouncer: invalid signature for caller and method");
-=======
-        require(_isValidSignatureAndMethod(msg.sender, signature), "SignatureBouncer: invalid signature for caller and method");
->>>>>>> 132e442c
         _;
     }
 
@@ -80,11 +72,7 @@
      */
     modifier onlyValidSignatureAndData(bytes memory signature) {
         // solhint-disable-next-line max-line-length
-<<<<<<< HEAD
         require(_isValidSignatureAndData(_msgSender(), signature), "SignatureBouncer: invalid signature for caller and data");
-=======
-        require(_isValidSignatureAndData(msg.sender, signature), "SignatureBouncer: invalid signature for caller and data");
->>>>>>> 132e442c
         _;
     }
 
@@ -115,12 +103,8 @@
      * @return bool
      */
     function _isValidSignatureAndData(address account, bytes memory signature) internal view returns (bool) {
-<<<<<<< HEAD
         bytes memory msgData = _msgData();
         require(msgData.length > _SIGNATURE_SIZE, "SignatureBouncer: data is too short");
-=======
-        require(msg.data.length > _SIGNATURE_SIZE, "SignatureBouncer: data is too short");
->>>>>>> 132e442c
 
         bytes memory data = new bytes(msgData.length - _SIGNATURE_SIZE);
         for (uint256 i = 0; i < data.length; i++) {
