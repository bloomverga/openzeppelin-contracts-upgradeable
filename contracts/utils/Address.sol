--- conflicted
+++ resolved
@@ -159,36 +159,6 @@
         return verifyCallResult(success, returndata, errorMessage);
     }
 
-<<<<<<< HEAD
-    function _verifyCallResult(
-=======
-    /**
-     * @dev Same as {xref-Address-functionCall-address-bytes-}[`functionCall`],
-     * but performing a delegate call.
-     *
-     * _Available since v3.4._
-     */
-    function functionDelegateCall(address target, bytes memory data) internal returns (bytes memory) {
-        return functionDelegateCall(target, data, "Address: low-level delegate call failed");
-    }
-
-    /**
-     * @dev Same as {xref-Address-functionCall-address-bytes-string-}[`functionCall`],
-     * but performing a delegate call.
-     *
-     * _Available since v3.4._
-     */
-    function functionDelegateCall(
-        address target,
-        bytes memory data,
-        string memory errorMessage
-    ) internal returns (bytes memory) {
-        require(isContract(target), "Address: delegate call to non-contract");
-
-        (bool success, bytes memory returndata) = target.delegatecall(data);
-        return verifyCallResult(success, returndata, errorMessage);
-    }
-
     /**
      * @dev Tool to verifies that a low level call was successful, and revert if it wasn't, either by bubbling the
      * revert reason using the provided one.
@@ -196,7 +166,6 @@
      * _Available since v4.3._
      */
     function verifyCallResult(
->>>>>>> 566a7742
         bool success,
         bytes memory returndata,
         string memory errorMessage
