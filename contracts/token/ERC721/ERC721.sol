--- conflicted
+++ resolved
@@ -97,11 +97,7 @@
         address owner = ownerOf(tokenId);
         require(to != owner, "ERC721: approval to current owner");
 
-<<<<<<< HEAD
         require(_msgSender() == owner || isApprovedForAll(owner, _msgSender()),
-=======
-        require(msg.sender == owner || isApprovedForAll(owner, msg.sender),
->>>>>>> 132e442c
             "ERC721: approve caller is not owner nor approved for all"
         );
 
@@ -128,17 +124,10 @@
      * @param approved representing the status of the approval to be set
      */
     function setApprovalForAll(address to, bool approved) public {
-<<<<<<< HEAD
         require(to != _msgSender(), "ERC721: approve to caller");
 
         _operatorApprovals[_msgSender()][to] = approved;
         emit ApprovalForAll(_msgSender(), to, approved);
-=======
-        require(to != msg.sender, "ERC721: approve to caller");
-
-        _operatorApprovals[msg.sender][to] = approved;
-        emit ApprovalForAll(msg.sender, to, approved);
->>>>>>> 132e442c
     }
 
     /**
@@ -161,11 +150,7 @@
      */
     function transferFrom(address from, address to, uint256 tokenId) public {
         //solhint-disable-next-line max-line-length
-<<<<<<< HEAD
         require(_isApprovedOrOwner(_msgSender(), tokenId), "ERC721: transfer caller is not owner nor approved");
-=======
-        require(_isApprovedOrOwner(msg.sender, tokenId), "ERC721: transfer caller is not owner nor approved");
->>>>>>> 132e442c
 
         _transferFrom(from, to, tokenId);
     }
